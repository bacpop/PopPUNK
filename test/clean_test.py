#!/usr/bin/env python
# Copyright 2018 John Lees and Nick Croucher

"""Clean test files"""

import os
import sys
import shutil

def deleteDir(dirname):
    if os.path.isdir(dirname):
        shutil.rmtree(dirname)

sys.stderr.write("Cleaning up tests\n")
dirty_files = [
    "example_db.info.csv",
    "example_external_clusters.csv",
    "batch12_external_clusters.csv",
    "example_lineage_scheme.pkl",
    "lineage_creation_output.csv",
    "lineage_querying_output.csv"
]
with open("references.txt", 'r') as ref_file:
    for line in ref_file:
        dirty_files.append(line.rstrip().split("\t")[1])

# clean up
outputDirs = [
    "example_db",
    "example_qc",
    "example_dbscan",
    "example_refine",
    "example_threshold",
    "example_lineages",
    "example_use",
    "example_query",
    "example_single_query",
    "example_query_stable",
    "example_query_update",
    "example_query_update_2",
    "example_lineage_query",
    "example_viz",
    "example_viz_subset",
    "example_viz_query",
    "example_lineage_viz",
    "example_viz_query_lineages",
    "example_mst",
    "example_sparse_mst",
    "example_mandrake",
    "example_iterate",
    "example_refs",
    "example_api",
    "batch1",
    "batch2",
    "batch3",
    "batch12",
    "batch123",
    "batch123_viz",
    "strain_1_lineage_db",
    "strain_2_lineage_db",
<<<<<<< HEAD
    "lineage_querying_output"
=======
    "example_network_qc"
>>>>>>> 6e540344
]
for outDir in outputDirs:
    deleteDir(outDir)

for ref in dirty_files:
    if os.path.isfile(ref):
        os.remove(ref)
<|MERGE_RESOLUTION|>--- conflicted
+++ resolved
@@ -58,11 +58,8 @@
     "batch123_viz",
     "strain_1_lineage_db",
     "strain_2_lineage_db",
-<<<<<<< HEAD
-    "lineage_querying_output"
-=======
+    "lineage_querying_output",
     "example_network_qc"
->>>>>>> 6e540344
 ]
 for outDir in outputDirs:
     deleteDir(outDir)
