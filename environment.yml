name: pp_env
channels:
  - conda-forge
  - bioconda
  - defaults
  - r
dependencies:
  - pip
  - numpy <=1.22.4
  - scipy
  - python-dateutil
  - pandas
  - scikit-learn >=0.24
  - mandrake
  - matplotlib-base
  - biopython
  - treeswift
  - matplotlib
  - hdbscan
  - rapidnj
  - h5py
<<<<<<< HEAD
  - requests
=======
>>>>>>> 19a6e7e9
  - pp-sketchlib >=2.0.0
  - graph-tool >=2.35
  - networkx
  - xorg-libxi
  - xorg-libxcursor
  - xorg-libxdamage
  - xorg-libxcomposite
  - xorg-libxrandr
  - xorg-libxinerama
  - xorg-libxpm
  - xorg-libxaw
  - xorg-libxfixes
  - pybind11
  - eigen
  - openblas
  - cmake >= 3.18
  - libgfortran-ng
  - boost-cpp
  - libgomp
  - tqdm<|MERGE_RESOLUTION|>--- conflicted
+++ resolved
@@ -19,10 +19,7 @@
   - hdbscan
   - rapidnj
   - h5py
-<<<<<<< HEAD
   - requests
-=======
->>>>>>> 19a6e7e9
   - pp-sketchlib >=2.0.0
   - graph-tool >=2.35
   - networkx
