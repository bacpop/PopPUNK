#!/usr/bin/env python
# vim: set fileencoding=<utf-8> :
# Copyright 2018-2023 John Lees and Nick Croucher

# universal
import os
import sys
# additional
import numpy as np
from scipy import sparse

try:
    import cudf
    import rmm
    import cupy
    import cugraph
    from numba import cuda
    gpu_lib = True
except ImportError as e:
    gpu_lib = False

# required from v2.1.1 onwards (no mash support)
import pp_sketchlib

# import poppunk package
from .__init__ import __version__

#******************************#
#*                            *#
#* Command line parsing       *#
#*                            *#
#******************************#
def get_options():

    import argparse
    from .__main__ import accepted_weights_types

    parser = argparse.ArgumentParser(description='Create visualisations from PopPUNK results',
                                     prog='poppunk_visualise')

    # input options
    iGroup = parser.add_argument_group('Input files')
    iGroup.add_argument('--ref-db',
                        type = str,
                        help='Location of built reference database',
                        required=True)
    iGroup.add_argument('--query-db',
                        type=str,
                        help='Location of query database, if distances '
                             'are from ref-query')
    iGroup.add_argument('--distances',
                        help='Prefix of input pickle of pre-calculated distances',
                        default=None)
    iGroup.add_argument('--rank-fit',
                        help='Location of rank fit, a sparse matrix (*_rank*_fit.npz)')
    iGroup.add_argument('--include-files',
                         help='File with list of sequences to include in visualisation. '
                              'Default is to use all sequences in database.',
                         default=None)
    iGroup.add_argument('--external-clustering',
                        help='File with cluster definitions or other labels '
                             'generated with any other method.',
                        default=None)
    iGroup.add_argument('--model-dir',
                        help='Directory containing model to use for assigning queries '
                             'to clusters [default = reference database directory]',
                        type = str)
    iGroup.add_argument('--previous-clustering',
                        help='File containing previous cluster definitions '
                             'and network [default = use that in the directory '
                             'containing the model]',
                        type = str)
    iGroup.add_argument('--previous-query-clustering',
                        help='File containing previous cluster definitions '
                             'from poppunk_assign [default = use that in the directory '
                             'of the query database]',
                        type = str)
    iGroup.add_argument('--previous-mst',
                        help='File containing previous minimum spanning tree',
                        default=None,
                        type = str)
    iGroup.add_argument('--previous-distances',
                        help='Prefix of distance files used to generate the previous '
                        'minimum spanning tree',
                        default=None,
                        type = str)
    iGroup.add_argument('--network-file',
                        help='Specify a file to use for any graph visualisations',
                        type = str)
    iGroup.add_argument('--display-cluster',
                        help='Column of clustering CSV to use for plotting',
                        default=None)

    # output options
    oGroup = parser.add_argument_group('Output options')
    oGroup.add_argument('--output',
                        required=True,
                        help='Prefix for output files (required)')
    oGroup.add_argument('--overwrite',
                        help='Overwrite any existing visualisation files',
                        default=False,
                        action='store_true')

    # query options
    queryingGroup = parser.add_argument_group('Database querying options')
    queryingGroup.add_argument('--core-only', help='(with a \'refine\' model) '
                                                   'Use a core-distance only model for assigning queries '
                                                   '[default = False]', default=False, action='store_true')
    queryingGroup.add_argument('--accessory-only', help='(with a \'refine\' or \'lineage\' model) '
                                                        'Use an accessory-distance only model for assigning queries '
                                                        '[default = False]', default=False, action='store_true')

    # plot output
    faGroup = parser.add_argument_group('Visualisation options')
    faGroup.add_argument('--microreact', help='Generate output files for microreact visualisation', default=False, action='store_true')
    faGroup.add_argument('--cytoscape', help='Generate network output files for Cytoscape', default=False, action='store_true')
    faGroup.add_argument('--phandango', help='Generate phylogeny and TSV for Phandango visualisation', default=False, action='store_true')
    faGroup.add_argument('--grapetree', help='Generate phylogeny and CSV for grapetree visualisation', default=False, action='store_true')
    faGroup.add_argument('--tree', help='Type of tree to calculate (not for cytoscape) [default = nj]', type=str, default='nj',
        choices=['nj', 'mst', 'both', 'none'])
    faGroup.add_argument('--mst-distances', help='Distances used to calculate a minimum spanning tree [default = core]', type=str,
        default='core', choices=accepted_weights_types)
    faGroup.add_argument('--rapidnj', help='Path to rapidNJ binary to build NJ tree for Microreact', default='rapidnj')

    faGroup.add_argument('--api-key', help='API key for www.microreact.org, to directly create a visualisation', default=None)
    faGroup.add_argument('--perplexity',
                         type=float, default = 20.0,
                         help='Perplexity used to calculate mandrake projection (with --microreact) [default=20.0]')
    faGroup.add_argument('--maxIter',
                         type=int, default = 10000000,
                         help='Iterations used to calculate mandrake projection (with --microreact) [default=10000000]')
    faGroup.add_argument('--info-csv',
                         help='Epidemiological information CSV formatted for microreact (can be used with other outputs)')

    other = parser.add_argument_group('Other options')
    other.add_argument('--threads', default=1, type=int, help='Number of threads to use [default = 1]')
    other.add_argument('--gpu-dist', default=False, action='store_true', help='Use a GPU when calculating distances [default = False]')
    other.add_argument('--gpu-graph', default=False, action='store_true', help='Use a GPU when calculating graphs [default = False]')
    other.add_argument('--deviceid', default=0, type=int, help='CUDA device ID, if using GPU [default = 0]')
    other.add_argument('--strand-preserved', default=False, action='store_true',
                       help='If distances being calculated, treat strand as known when calculating random '
                            'match chances [default = False]')

    other.add_argument('--version', action='version',
                       version='%(prog)s '+__version__)


    # combine
    args = parser.parse_args()

    # ensure directories do not have trailing forward slash
    for arg in [args.ref_db, args.model_dir, args.output, args.external_clustering, args.previous_clustering]:
        if arg is not None:
            arg = arg.rstrip('\\')

    if args.rapidnj == "":
        args.rapidnj = None

    return args

def generate_visualisations(query_db,
                            ref_db,
                            distances,
                            rank_fit,
                            threads,
                            output,
                            gpu_dist,
                            deviceid,
                            external_clustering,
                            microreact,
                            phandango,
                            grapetree,
                            cytoscape,
                            perplexity,
                            maxIter,
                            strand_preserved,
                            include_files,
                            model_dir,
                            previous_clustering,
                            previous_query_clustering,
                            previous_mst,
                            previous_distances,
                            network_file,
                            gpu_graph,
                            info_csv,
                            rapidnj,
                            api_key,
                            tree,
                            mst_distances,
                            overwrite,
                            display_cluster):

    from .models import loadClusterFit

    from .network import construct_network_from_assignments
    from .network import generate_minimum_spanning_tree
    from .network import load_network_file
    from .network import cugraph_to_graph_tool
    from .network import save_network
    from .network import sparse_mat_to_network

    from .plot import drawMST
    from .plot import outputsForMicroreact
    from .plot import outputsForCytoscape
    from .plot import outputsForPhandango
    from .plot import outputsForGrapetree
    from .plot import createMicroreact

    from .sketchlib import readDBParams
    from .sketchlib import addRandom

    from .sparse_mst import generate_mst_from_sparse_input

    from .trees import load_tree, generate_nj_tree, mst_to_phylogeny

    from .utils import isolateNameToLabel
    from .utils import readPickle
    from .utils import setGtThreads
    from .utils import update_distance_matrices
    from .utils import readIsolateTypeFromCsv
    from .utils import joinClusterDicts
    from .utils import read_rlist_from_distance_pickle

    #******************************#
    #*                            *#
    #* Initial checks and set up  *#
    #*                            *#
    #******************************#

    # Check on parallelisation of graph-tools
    setGtThreads(threads)

    sys.stderr.write("PopPUNK: visualise\n")
    if not (microreact or phandango or grapetree or cytoscape):
        sys.stderr.write("Must specify at least one type of visualisation to output\n")
        sys.exit(1)
    if cytoscape and not (microreact or phandango or grapetree):
        if rank_fit == None and not os.path.isfile(network_file):
            sys.stderr.write("For cytoscape, specify either a network file to visualise "
                             "with --network-file or a lineage model with --rank-fit\n")
            sys.exit(1)
        tree = 'none'

    # make directory for new output files
    if not os.path.isdir(output):
        try:
            os.makedirs(output)
        except OSError:
            sys.stderr.write("Cannot create output directory\n")
            sys.exit(1)

    #******************************#
    #*                            *#
    #* Process dense or sparse    *#
    #* distances                  *#
    #*                            *#
    #******************************#

    if distances is None:
        if query_db is None:
            distances = ref_db + "/" + os.path.basename(ref_db) + ".dists"
        else:
            distances = query_db + "/" + os.path.basename(query_db) + ".dists"
    else:
        distances = distances

    # Determine whether to use sparse distances
    combined_seq = None
    use_sparse = False
    use_dense = False
    if (tree == "mst" or tree == "both") and rank_fit is not None:
        # Set flag
        use_sparse = True
        # Read list of sequence names and sparse distance matrix
        rlist = read_rlist_from_distance_pickle(distances + '.pkl')
        sparse_mat = sparse.load_npz(rank_fit)
        combined_seq = rlist
        # Check previous distances have been supplied if building on a previous MST
        old_rlist = None
        if previous_distances is not None:
            old_rlist = read_rlist_from_distance_pickle(previous_distances + '.pkl')
        elif previous_mst is not None:
            sys.stderr.write('The prefix of the distance files used to create the previous MST'
                             ' is needed to use the network')
    if (tree == "nj" or tree == "both") or rank_fit == None:
        use_dense = True
        # Process dense distance matrix
        rlist, qlist, self, complete_distMat = readPickle(distances)
        if not self:
            qr_distMat = complete_distMat
            combined_seq = rlist + qlist
        else:
            rr_distMat = complete_distMat
            combined_seq = rlist

        # Fill in qq-distances if required
        if self == False:
            sys.stderr.write("Note: Distances in " + distances + " are from assign mode\n"
                             "Note: Distance will be extended to full all-vs-all distances\n"
                             "Note: Re-run poppunk_assign with --update-db to avoid this\n")
            ref_db_loc = ref_db + "/" + os.path.basename(ref_db)
            rlist_original, qlist_original, self_ref, rr_distMat = readPickle(ref_db_loc + ".dists")
            if not self_ref:
                sys.stderr.write("Distances in " + ref_db + " not self all-vs-all either\n")
                sys.exit(1)
            kmers, sketch_sizes, codon_phased = readDBParams(query_db)
            addRandom(query_db, qlist, kmers,
                      strand_preserved = strand_preserved, threads = threads)
            query_db_loc = query_db + "/" + os.path.basename(query_db)
            qq_distMat = pp_sketchlib.queryDatabase(ref_db_name=query_db_loc,
                                                    query_db_name=query_db_loc,
                                                    rList=qlist,
                                                    qList=qlist,
                                                    klist=kmers,
                                                    random_correct=True,
                                                    jaccard=False,
                                                    num_threads=threads,
                                                    use_gpu=gpu_dist,
                                                    device_id=deviceid)

            # If the assignment was run with references, qrDistMat will be incomplete
            if rlist != rlist_original:
                rlist = rlist_original
                qr_distMat = pp_sketchlib.queryDatabase(ref_db_name=ref_db_loc,
                                                        query_db_name=query_db_loc,
                                                        rList=rlist,
                                                        qList=qlist,
                                                        klist=kmers,
                                                        random_correct=True,
                                                        jaccard=False,
                                                        num_threads=threads,
                                                        use_gpu=gpu_dist,
                                                        device_id=deviceid)

        else:
            qlist = None
            qr_distMat = None
            qq_distMat = None

        # Turn long form matrices into square form
        combined_seq, core_distMat, acc_distMat = \
                update_distance_matrices(rlist, rr_distMat,
                                         qlist, qr_distMat, qq_distMat,
                                         threads = threads)

    #*******************************#
    #*                             *#
    #* Extract subset of sequences *#
    #*                             *#
    #*******************************#

    # extract subset of distances if requested
    all_seq = combined_seq
    if include_files is not None:
        viz_subset = set()
        with open(include_files, 'r') as assemblyFiles:
            for assembly in assemblyFiles:
                viz_subset.add(assembly.rstrip())
        if len(viz_subset.difference(combined_seq)) > 0:
            sys.stderr.write("--include-files contains names not in --distances\n")

        # Only keep found rows
        row_slice = [True if name in viz_subset else False for name in combined_seq]
        combined_seq = [name for name in combined_seq if name in viz_subset]
        if use_sparse:
            sparse_mat = sparse_mat[np.ix_(row_slice, row_slice)]
        if use_dense:
            if qlist != None:
                qlist = list(viz_subset.intersection(qlist))
            core_distMat = core_distMat[np.ix_(row_slice, row_slice)]
            acc_distMat = acc_distMat[np.ix_(row_slice, row_slice)]
    else:
        viz_subset = None

    #**********************************#
    #*                                *#
    #* Process clustering information *#
    #*                                *#
    #**********************************#

    # identify existing model and cluster files
    if model_dir is not None:
        model_prefix = model_dir
    else:
        model_prefix = ref_db
    try:
        model_file = os.path.join(model_prefix, os.path.basename(model_prefix))
        model = loadClusterFit(model_file + '_fit.pkl',
                               model_file + '_fit.npz')
        model.set_threads(threads)
    except FileNotFoundError:
        sys.stderr.write('Unable to locate previous model fit in ' + model_prefix + '\n')
        sys.exit(1)

    # Either use strain definitions, lineage assignments or external clustering
    isolateClustering = {}
    # Use external clustering if specified
    if external_clustering:
<<<<<<< HEAD
        mode = 'external'
        cluster_file = external_clustering

    # Load previous clusters
    if previous_clustering is not None:
        cluster_file = previous_clustering
        mode = "clusters"
        suffix = "_clusters.csv"
        if prev_clustering.endswith('_lineages.csv'):
            mode = "lineages"
            suffix = "_lineages.csv"
    else:
        # Identify type of clustering based on model
        mode = "clusters"
        suffix = "_clusters.csv"
        if model.type == "lineage":
            mode = "lineages"
            suffix = "_lineages.csv"
        cluster_file = os.path.join(model_prefix, os.path.basename(model_prefix) + suffix)
    isolateClustering = readIsolateTypeFromCsv(cluster_file,
                                               mode = mode,
                                               return_dict = True)
=======
        cluster_file = external_clustering
        isolateClustering = readIsolateTypeFromCsv(cluster_file,
                                                   mode = 'external',
                                                   return_dict = True)

    else:

        # Load previous clusters
        if previous_clustering is not None:
            cluster_file = previous_clustering
            mode = "clusters"
            suffix = "_clusters.csv"
            if cluster_file.endswith('_lineages.csv'):
                mode = "lineages"
                suffix = "_lineages.csv"
        else:
            # Identify type of clustering based on model
            mode = "clusters"
            suffix = "_clusters.csv"
            if model.type == "lineage":
                mode = "lineages"
                suffix = "_lineages.csv"
            cluster_file = os.path.join(model_prefix, os.path.basename(model_prefix) + suffix)
        isolateClustering = readIsolateTypeFromCsv(cluster_file,
                                                   mode = mode,
                                                   return_dict = True)
>>>>>>> b2917120

    # Add individual refinement clusters if they exist
    if model.indiv_fitted:
        for type, suffix in zip(['Core','Accessory'],['_core_clusters.csv','_accessory_clusters.csv']):
            indiv_clustering = os.path.join(model_prefix, os.path.basename(model_prefix) + suffix)
            if os.path.isfile(indiv_clustering):
                indiv_isolateClustering = readIsolateTypeFromCsv(indiv_clustering,
                                                                   mode = mode,
                                                                   return_dict = True)
                isolateClustering[type] = indiv_isolateClustering['Cluster']

    # Join clusters with query clusters if required
    if use_dense:
        if not self:
            if previous_query_clustering is not None:
                prev_query_clustering = previous_query_clustering
            else:
                prev_query_clustering = os.path.join(query_db, os.path.basename(query_db) + suffix)

            queryIsolateClustering = readIsolateTypeFromCsv(
                    prev_query_clustering,
                    mode = mode,
                    return_dict = True)
            isolateClustering = joinClusterDicts(isolateClustering, queryIsolateClustering)

    #*******************#
    #*                 *#
    #* Generate trees  *#
    #*                 *#
    #*******************#

    # Generate trees
    mst_tree = None
    mst_graph = None
    nj_tree = None
    if tree != 'none':
        if len(combined_seq) >= 3:
            # MST tree
            if tree == 'mst' or tree == 'both':
                existing_tree = None
                if not overwrite:
                    existing_tree = load_tree(output, "MST", distances=mst_distances)
                if existing_tree is None:
                    # Check selecting clustering type is in CSV
                    clustering_name = 'Cluster'
                    if display_cluster != None:
                        if display_cluster not in isolateClustering.keys():
                            clustering_name = list(isolateClustering.keys())[0]
                            sys.stderr.write('Unable to find clustering column ' + display_cluster + ' in file ' +
                                            cluster_file + '; instead using ' + clustering_name + '\n')
                        else:
                            clustering_name = display_cluster
                    else:
                        clustering_name = list(isolateClustering.keys())[0]
                    if use_sparse:
                        G = generate_mst_from_sparse_input(sparse_mat,
                                                            rlist,
                                                            old_rlist = old_rlist,
                                                            previous_mst = previous_mst,
                                                            gpu_graph = gpu_graph)
                    elif use_dense:
                        # Get distance matrix
                        complete_distMat = \
                            np.hstack((pp_sketchlib.squareToLong(core_distMat, threads).reshape(-1, 1),
                                    pp_sketchlib.squareToLong(acc_distMat, threads).reshape(-1, 1)))
                        # Dense network may be slow
                        sys.stderr.write("Generating MST from dense distances (may be slow)\n")
                        G = construct_network_from_assignments(combined_seq,
                                                                combined_seq,
                                                                [0]*complete_distMat.shape[0],
                                                                within_label = 0,
                                                                distMat = complete_distMat,
                                                                weights_type = mst_distances,
                                                                use_gpu = gpu_graph,
                                                                summarise = False)
                        if gpu_graph:
                            G = cugraph.minimum_spanning_tree(G, weight='weights')
                    else:
                        sys.stderr.write("Need either sparse or dense distances matrix to construct MST\n")
                        exit(1)
                    mst_graph = generate_minimum_spanning_tree(G, gpu_graph)
                    del G
                    # save outputs
                    save_network(mst_graph,
                                    prefix = output,
                                    suffix = '_mst',
                                    use_graphml = False,
                                    use_gpu = gpu_graph)
                    if gpu_graph:
                        mst_graph = cugraph_to_graph_tool(mst_graph, isolateNameToLabel(combined_seq))
                    else:
                        vid = mst_graph.new_vertex_property('string',
                                                    vals = isolateNameToLabel(combined_seq))
                        mst_graph.vp.id = vid
                    mst_as_tree = mst_to_phylogeny(mst_graph,
                                                    isolateNameToLabel(combined_seq),
                                                    use_gpu = False)
                    mst_as_tree = mst_as_tree.replace("'","")
                    with open(os.path.join(output,os.path.basename(output) + '_mst.nwk'),'w') as tree_out:
                        tree_out.write(mst_as_tree)
                    drawMST(mst_graph, output, isolateClustering, clustering_name, overwrite)
                else:
                    mst_tree = existing_tree

            # Generate NJ tree
            if tree == 'nj' or tree == 'both':
                existing_tree = None
                if not overwrite:
                    existing_tree = load_tree(output, "NJ")
                if existing_tree is None:
                    nj_tree = generate_nj_tree(core_distMat,
                                                combined_seq,
                                                output,
                                                rapidnj,
                                                threads = threads)
                else:
                    nj_tree = existing_tree
        else:
            sys.stderr.write("Fewer than three sequences, not drawing trees\n")

    #****************#
    #*              *#
    #* Write output *#
    #*              *#
    #****************#

    # Now have all the objects needed to generate selected visualisations
    if microreact:
        sys.stderr.write("Writing microreact output\n")
        microreact_files = outputsForMicroreact(combined_seq,
                                                isolateClustering,
                                                nj_tree,
                                                mst_tree,
                                                acc_distMat,
                                                perplexity,
                                                maxIter,
                                                output,
                                                info_csv,
                                                queryList=qlist,
                                                overwrite=overwrite,
                                                n_threads=threads,
                                                use_gpu=gpu_graph,
                                                device_id=deviceid)
        url = createMicroreact(output, microreact_files, api_key)
        if url != None:
            sys.stderr.write("Microreact: " + url + "\n")
        else:
            sys.stderr.write("Provide --api-key to create microreact automatically\n")

    if phandango:
        sys.stderr.write("Writing phandango output\n")
        outputsForPhandango(combined_seq,
                            isolateClustering,
                            nj_tree,
                            mst_tree,
                            output,
                            info_csv,
                            queryList = qlist,
                            overwrite = overwrite)

    if grapetree:
        sys.stderr.write("Writing grapetree output\n")
        outputsForGrapetree(combined_seq,
                            isolateClustering,
                            nj_tree,
                            mst_tree,
                            output,
                            info_csv,
                            queryList = qlist,
                            overwrite = overwrite)

    if cytoscape:
        sys.stderr.write("Writing cytoscape output\n")
        import graph_tool.all as gt
        if network_file is not None:
            genomeNetwork = load_network_file(network_file, use_gpu = gpu_graph)
            if gpu_graph:
                genomeNetwork = cugraph_to_graph_tool(genomeNetwork, isolateNameToLabel(all_seq))
            # Hard delete from network to remove samples (mask doesn't work neatly)
            if viz_subset is not None:
                remove_list = []
                for keep, idx in enumerate(row_slice):
                    if not keep:
                        remove_list.append(idx)
                genomeNetwork.remove_vertex(remove_list)
        elif rank_fit is not None:
            genomeNetwork = sparse_mat_to_network(sparse_mat, combined_seq, use_gpu = gpu_graph)
        else:
            sys.stderr.write('Cytoscape output requires a network file or lineage rank fit to be provided\n')
            sys.exit(1)
        outputsForCytoscape(genomeNetwork,
                            mst_graph,
                            combined_seq,
                            isolateClustering,
                            output,
                            info_csv)
        if model.type == 'lineage':
            sys.stderr.write("Note: Only support for output of cytoscape graph at lowest rank\n")

    sys.stderr.write("\nDone\n")

def main():
    """Main function. Parses cmd line args and runs in the specified mode.
    """
    args = get_options()

    generate_visualisations(args.query_db,
                            args.ref_db,
                            args.distances,
                            args.rank_fit,
                            args.threads,
                            args.output,
                            args.gpu_dist,
                            args.deviceid,
                            args.external_clustering,
                            args.microreact,
                            args.phandango,
                            args.grapetree,
                            args.cytoscape,
                            args.perplexity,
                            args.maxIter,
                            args.strand_preserved,
                            args.include_files,
                            args.model_dir,
                            args.previous_clustering,
                            args.previous_query_clustering,
                            args.previous_mst,
                            args.previous_distances,
                            args.network_file,
                            args.gpu_graph,
                            args.info_csv,
                            args.rapidnj,
                            args.api_key,
                            args.tree,
                            args.mst_distances,
                            args.overwrite,
                            args.display_cluster)

if __name__ == '__main__':
    main()

    sys.exit(0)<|MERGE_RESOLUTION|>--- conflicted
+++ resolved
@@ -396,7 +396,6 @@
     isolateClustering = {}
     # Use external clustering if specified
     if external_clustering:
-<<<<<<< HEAD
         mode = 'external'
         cluster_file = external_clustering
 
@@ -419,34 +418,6 @@
     isolateClustering = readIsolateTypeFromCsv(cluster_file,
                                                mode = mode,
                                                return_dict = True)
-=======
-        cluster_file = external_clustering
-        isolateClustering = readIsolateTypeFromCsv(cluster_file,
-                                                   mode = 'external',
-                                                   return_dict = True)
-
-    else:
-
-        # Load previous clusters
-        if previous_clustering is not None:
-            cluster_file = previous_clustering
-            mode = "clusters"
-            suffix = "_clusters.csv"
-            if cluster_file.endswith('_lineages.csv'):
-                mode = "lineages"
-                suffix = "_lineages.csv"
-        else:
-            # Identify type of clustering based on model
-            mode = "clusters"
-            suffix = "_clusters.csv"
-            if model.type == "lineage":
-                mode = "lineages"
-                suffix = "_lineages.csv"
-            cluster_file = os.path.join(model_prefix, os.path.basename(model_prefix) + suffix)
-        isolateClustering = readIsolateTypeFromCsv(cluster_file,
-                                                   mode = mode,
-                                                   return_dict = True)
->>>>>>> b2917120
 
     # Add individual refinement clusters if they exist
     if model.indiv_fitted:
