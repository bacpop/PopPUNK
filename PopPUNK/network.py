--- conflicted
+++ resolved
@@ -699,28 +699,6 @@
 
     # Calculate all query-query distances too, if updating database
     if queryQuery:
-<<<<<<< HEAD
-        sys.stderr.write("Calculating all query-query distances\n")
-        addRandom(queryDB, qList, kmers, strand_preserved, threads = threads)
-        qqDistMat = queryDatabase(rNames = qList,
-                                  qNames = qList,
-                                  dbPrefix = queryDB,
-                                  queryPrefix = queryDB,
-                                  klist = kmers,
-                                  self = True,
-                                  number_plot_fits = 0,
-                                  threads = threads)
-
-        queryAssignation = model.assign(qqDistMat)
-        for row_idx, (assignment, (ref, query)) in enumerate(zip(queryAssignation, listDistInts(qList, qList, self = True))):
-            if assignment == model.within_label:
-                if weights is not None:
-                    dist = np.linalg.norm(qqDistMat[row_idx, :])
-                    edge_tuple = (ref + ref_count, query + ref_count, dist)
-                else:
-                    edge_tuple = (ref + ref_count, query + ref_count)
-                new_edges.append(edge_tuple)
-=======
         if len(qList) == 1:
             qqDistMat = np.zeros((0, 2), dtype=np.float32)
         else:
@@ -744,7 +722,6 @@
                     else:
                         edge_tuple = (ref + ref_count, query + ref_count)
                     new_edges.append(edge_tuple)
->>>>>>> 19a000ba
 
     # Otherwise only calculate query-query distances for new clusters
     else:
