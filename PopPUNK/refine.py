# vim: set fileencoding=<utf-8> :
# Copyright 2018-2020 John Lees and Nick Croucher

'''Refine mixture model using network properties'''

# universal
import os
import sys
# additional
from itertools import chain
from functools import partial
import numpy as np
import scipy.optimize
import collections
from tqdm import tqdm
try:
    from multiprocessing import Pool, shared_memory
    from multiprocessing.managers import SharedMemoryManager
    NumpyShared = collections.namedtuple('NumpyShared', ('name', 'shape', 'dtype'))
except ImportError as e:
    sys.stderr.write("This version of PopPUNK requires python v3.8 or higher\n")
    sys.exit(0)
import pp_sketchlib
import poppunk_refine
import graph_tool.all as gt

# GPU support
try:
    import cugraph
    import cudf
    gpu_lib = True
except ImportError as e:
    sys.stderr.write("cugraph and cudf unavailable\n")
    gpu_lib = False

from .network import constructNetwork
from .network import networkSummary

from .utils import transformLine
from .utils import decisionBoundary

def refineFit(distMat, sample_names, start_s, mean0, mean1,
              max_move, min_move, slope = 2, score_idx = 0,
              unconstrained = False, no_local = False, num_processes = 1, use_gpu = False):
    """Try to refine a fit by maximising a network score based on transitivity and density.

    Iteratively move the decision boundary to do this, using starting point from existing model.

    Args:
        distMat (numpy.array)
            n x 2 array of core and accessory distances for n samples
        sample_names (list)
            List of query sequence labels
        start_s (float)
            Point along line to start search
        mean0 (numpy.array)
            Start point to define search line
        mean1 (numpy.array)
            End point to define search line
        max_move (float)
            Maximum distance to move away from start point
        min_move (float)
            Minimum distance to move away from start point
        slope (int)
            Set to 0 for a vertical line, 1 for a horizontal line, or
            2 to use a slope
        score_idx (int)
            Index of score from :func:`~PopPUNK.network.networkSummary` to use
            [default = 0]
        unconstrained (bool)
            If True, search in 2D and change the slope of the boundary
        no_local (bool)
            Turn off the local optimisation step.
            Quicker, but may be less well refined.
        num_processes (int)
            Number of threads to use in the global optimisation step.
            (default = 1)
        use_gpu (bool)
            Whether to use cugraph for graph analyses

    Returns:
        start_point (tuple)
            (x, y) co-ordinates of starting point
        optimal_x (float)
            x-coordinate of refined fit
        optimal_y (float)
            y-coordinate of refined fit
    """
    sys.stderr.write("Initial boundary based network construction\n")
    start_point = transformLine(start_s, mean0, mean1)
    sys.stderr.write("Decision boundary starts at (" + "{:.2f}".format(start_point[0])
                      + "," + "{:.2f}".format(start_point[1]) + ")\n")

    # calculate distance between start point and means if none is supplied
    if min_move is None:
        min_move = ((mean0[0] - start_point[0])**2 + (mean0[1] - start_point[1])**2)**0.5
    if max_move is None:
        max_move = ((mean1[0] - start_point[0])**2 + (mean1[1] - start_point[1])**2)**0.5

    # Boundary is left of line normal to this point and first line
    gradient = (mean1[1] - mean0[1]) / (mean1[0] - mean0[0])

    # Optimize boundary - grid search for global minimum
    sys.stderr.write("Trying to optimise score globally\n")

    if unconstrained:
        if slope != 2:
            raise RuntimeError("Unconstrained optimization and indiv-refine incompatible")

        global_grid_resolution = 20
        x_max_start, y_max_start = decisionBoundary(mean0, gradient)
        x_max_end, y_max_end = decisionBoundary(mean1, gradient)
        x_max = np.linspace(x_max_start, x_max_end, global_grid_resolution, dtype=np.float32)
        y_max = np.linspace(y_max_start, y_max_end, global_grid_resolution, dtype=np.float32)

        if gt.openmp_enabled():
            gt.openmp_set_num_threads(1)

        with SharedMemoryManager() as smm:
            shm_distMat = smm.SharedMemory(size = distMat.nbytes)
            distances_shared_array = np.ndarray(distMat.shape, dtype = distMat.dtype, buffer = shm_distMat.buf)
            distances_shared_array[:] = distMat[:]
            distances_shared = NumpyShared(name = shm_distMat.name, shape = distMat.shape, dtype = distMat.dtype)

            with Pool(processes = num_processes) as pool:
                global_s = pool.map(partial(newNetwork2D,
                                            sample_names = sample_names,
                                            distMat = distances_shared,
                                            x_range = x_max,
                                            y_range = y_max,
                                            score_idx = score_idx,
                                            use_gpu = use_gpu),
                                    range(global_grid_resolution))

        if gt.openmp_enabled():
            gt.openmp_set_num_threads(num_processes)

        global_s = list(chain.from_iterable(global_s))
        min_idx = np.argmin(np.array(global_s))
        optimal_x = x_max[min_idx % global_grid_resolution]
        optimal_y = y_max[min_idx // global_grid_resolution]

        if not (optimal_x > x_max_start and optimal_x < x_max_end and \
                optimal_y > y_max_start and optimal_y < y_max_end):
            no_local = True
        elif not no_local:
            # We have a fixed gradient and want to optimised the intercept
            # This parameterisation is a little awkward to match the 1D case:
            # Make two points along the right slope
            gradient = optimal_x / optimal_y # of 1D search
            delta = x_max[1] - x_max[0]
            bounds = [-delta, delta]
            start_point = (optimal_x, 0)
            mean1 = (optimal_x + delta, delta * gradient)

    else:
        global_grid_resolution = 40 # Seems to work
        s_range = np.linspace(-min_move, max_move, num = global_grid_resolution)
        i_vec, j_vec, idx_vec = \
            poppunk_refine.thresholdIterate1D(distMat, s_range, slope,
                                                  start_point[0], start_point[1],
                                                  mean1[0], mean1[1], num_processes)
<<<<<<< HEAD
        global_s = growNetwork(sample_names, i_vec, j_vec, idx_vec, s_range, score_idx, use_gpu = use_gpu)
=======
        global_s = np.array(growNetwork(sample_names, i_vec, j_vec, idx_vec, s_range, score_idx))
        global_s[np.isnan(global_s)] = 1
>>>>>>> e361eec6
        min_idx = np.argmin(np.array(global_s))
        if min_idx > 0 and min_idx < len(s_range) - 1:
            bounds = [s_range[min_idx-1], s_range[min_idx+1]]
        else:
            no_local = True
            optimised_s = s_range[min_idx]

    # Local optimisation around global optimum
    if not no_local:
        sys.stderr.write("Trying to optimise score locally\n")
        local_s = scipy.optimize.minimize_scalar(newNetwork,
                        bounds=bounds,
                        method='Bounded', options={'disp': True},
                        args = (sample_names, distMat, start_point, mean1, gradient,
                                slope, score_idx, num_processes, use_gpu),
                        )
        optimised_s = local_s.x

    # Convert to x_max, y_max if needed
    if not unconstrained or not no_local:
        optimised_coor = transformLine(optimised_s, start_point, mean1)
        if slope == 2:
            optimal_x, optimal_y = decisionBoundary(optimised_coor, gradient)
        else:
            optimal_x = optimised_coor[0]
            optimal_y = optimised_coor[1]

    if optimal_x < 0 or optimal_y < 0:
        raise RuntimeError("Optimisation failed: produced a boundary outside of allowed range\n")

    return start_point, optimal_x, optimal_y, min_move, max_move


def growNetwork(sample_names, i_vec, j_vec, idx_vec, s_range, score_idx, thread_idx = 0, use_gpu = False):
    """Construct a network, then add edges to it iteratively.
    Input is from ``pp_sketchlib.iterateBoundary1D`` or``pp_sketchlib.iterateBoundary2D``

    Args:
        sample_names (list)
            Sample names corresponding to distMat (accessed by iterator)
        i_vec (list)
            Ordered ref vertex index to add
        j_vec (list)
            Ordered query (==ref) vertex index to add
        idx_vec (list)
            For each i, j tuple, the index of the intercept at which these enter
            the network. These are sorted and increasing
        s_range (list)
            Offsets which correspond to idx_vec entries
        score_idx (int)
            Index of score from :func:`~PopPUNK.network.networkSummary` to use
            [default = 0]
        thread_idx (int)
            Optional thread idx (if multithreaded) to offset progress bar by
        use_gpu (bool)
            Whether to use cugraph for graph analyses
            
    Returns:
        scores (list)
            -1 * network score for each of x_range.
            Where network score is from :func:`~PopPUNK.network.networkSummary`
    """
    
    # load CUDA libraries
    if use_gpu and not gpu_lib:
        sys.stderr.write('Unable to load GPU libraries; exiting\n')
        sys.exit(1)
    
    scores = []
    edge_list = []
    prev_idx = 0
    # Grow a network
    with tqdm(total=(idx_vec[-1] + 1),
              bar_format="{bar}| {n_fmt}/{total_fmt}",
              ncols=40,
              position=thread_idx) as pbar:
        for i, j, idx in zip(i_vec, j_vec, idx_vec):
            if idx > prev_idx:
                # At first offset, make a new network, otherwise just add the new edges
                if prev_idx == 0:
                    G = constructNetwork(sample_names, sample_names, edge_list, -1,
                                         summarise=False, edge_list=True, use_gpu = use_gpu)
                else:
                    if use_gpu:
                        G_current_df = G.view_edge_list()
                        G_current_df.columns = ['source','destination']
                        G_extra_df = cudf.DataFrame(edge_list, columns =['source','destination'])
                        G_df = cudf.concat([G_current_df,G_extra_df], ignore_index = True)
                        G = cugraph.Graph()
                        G.from_cudf_edgelist(G_df)
                    else:
                        # Adding edges to network not currently possible with GPU - https://github.com/rapidsai/cugraph/issues/805
                        # We add to the cuDF, and then reconstruct the network instead
                        G.add_edge_list(edge_list)
                # Add score into vector for any offsets passed (should usually just be one)
                for s in range(prev_idx, idx):
                    scores.append(-networkSummary(G, score_idx > 0, use_gpu = use_gpu)[1][score_idx])
                    pbar.update(1)
                prev_idx = idx
                edge_list = []
            edge_list.append((i, j))

        # Add score for final offset(s) at end of loop
        if prev_idx == 0:
            G = constructNetwork(sample_names, sample_names, edge_list, -1,
                                 summarise=False, edge_list=True, use_gpu = use_gpu)
        else:
            if use_gpu:
                G = constructNetwork(sample_names, sample_names, edge_list, -1,
                                        summarise=False, edge_list=True, use_gpu = use_gpu)
            else:
                # Not currently possible with GPU - https://github.com/rapidsai/cugraph/issues/805
                G.add_edge_list(edge_list)
        for s in range(prev_idx, len(s_range)):
            scores.append(-networkSummary(G, score_idx > 0, use_gpu = use_gpu)[1][score_idx])
            pbar.update(1)

    return(scores)


def newNetwork(s, sample_names, distMat, start_point, mean1, gradient,
               slope=2, score_idx=0, cpus=1, use_gpu = False):
    """Wrapper function for :func:`~PopPUNK.network.constructNetwork` which is called
    by optimisation functions moving a triangular decision boundary.

    Given the boundary parameterisation, constructs the network and returns
    its score, to be minimised.

    Args:
        s (float)
            Distance along line between start_point and mean1 from start_point
        sample_names (list)
            Sample names corresponding to distMat (accessed by iterator)
        distMat (numpy.array or NumpyShared)
            Core and accessory distances or NumpyShared describing these in sharedmem
        start_point (numpy.array)
            Initial boundary cutoff
        mean1 (numpy.array)
            Defines line direction from start_point
        gradient (float)
            Gradient of line to move along
        slope (int)
            Set to 0 for a vertical line, 1 for a horizontal line, or
            2 to use a slope
            [default = 2]
        score_idx (int)
            Index of score from :func:`~PopPUNK.network.networkSummary` to use
            [default = 0]
        cpus (int)
            Number of CPUs to use for calculating assignment
        use_gpu (bool)
            Whether to use cugraph for graph analysis
            
    Returns:
        score (float)
            -1 * network score. Where network score is from :func:`~PopPUNK.network.networkSummary`
    """
    if isinstance(distMat, NumpyShared):
        distMat_shm = shared_memory.SharedMemory(name = distMat.name)
        distMat = np.ndarray(distMat.shape, dtype = distMat.dtype, buffer = distMat_shm.buf)

    # Set up boundary
    new_intercept = transformLine(s, start_point, mean1)
    if slope == 2:
        x_max, y_max = decisionBoundary(new_intercept, gradient)
    elif slope == 0:
        x_max = new_intercept[0]
        y_max = 0
    elif slope == 1:
        x_max = 0
        y_max = new_intercept[1]

    # Make network
    boundary_assignments = poppunk_refine.assignThreshold(distMat, slope, x_max, y_max, cpus)
    G = constructNetwork(sample_names, sample_names, boundary_assignments, -1, summarise = False,
                            use_gpu = use_gpu)

    # Return score
    score = networkSummary(G, score_idx > 0, use_gpu = use_gpu)[1][score_idx]
    return(-score)

def newNetwork2D(y_idx, sample_names, distMat, x_range, y_range, score_idx=0, use_gpu = False):
    """Wrapper function for thresholdIterate2D and :func:`growNetwork`.

    For a given y_max, constructs networks across x_range and returns a list
    of scores

    Args:
        y_idx (float)
            Maximum y-intercept of boundary, as index into y_range
        sample_names (list)
            Sample names corresponding to distMat (accessed by iterator)
        distMat (numpy.array or NumpyShared)
            Core and accessory distances or NumpyShared describing these in sharedmem
        x_range (list)
            Sorted list of x-intercepts to search
        y_range (list)
            Sorted list of y-intercepts to search
        score_idx (int)
            Index of score from :func:`~PopPUNK.network.networkSummary` to use
            [default = 0]
        use_gpu (bool)
            Whether to use cugraph for graph analysis
            
    Returns:
        scores (list)
            -1 * network score for each of x_range.
            Where network score is from :func:`~PopPUNK.network.networkSummary`
    """
    if gt.openmp_enabled():
        gt.openmp_set_num_threads(1)
    if isinstance(distMat, NumpyShared):
        distMat_shm = shared_memory.SharedMemory(name = distMat.name)
        distMat = np.ndarray(distMat.shape, dtype = distMat.dtype, buffer = distMat_shm.buf)

    y_max = y_range[y_idx]
    i_vec, j_vec, idx_vec = \
            poppunk_refine.thresholdIterate2D(distMat, x_range, y_max)
    scores = growNetwork(sample_names, i_vec, j_vec, idx_vec, x_range, score_idx, y_idx, use_gpu = use_gpu)
    return(scores)

def readManualStart(startFile):
    """Reads a file to define a manual start point, rather than using ``--fit-model``

    Throws and exits if incorrectly formatted.

    Args:
        startFile (str)
            Name of file with values to read
    Returns:
        mean0 (numpy.array)
            Centre of within-strain distribution
        mean1 (numpy.array)
            Centre of between-strain distribution
        start_s (float)
            Distance along line between mean0 and mean1 to start at
    """
    start_s = None
    mean0 = None
    mean1 = None

    with open(startFile, 'r') as start:
        for line in start:
            (param, value) = line.rstrip().split()
            if param == 'mean0':
                mean_read = []
                for mean_val in value.split(','):
                    mean_read.append(float(mean_val))
                mean0 = np.array(mean_read)
            elif param == 'mean1':
                mean_read = []
                for mean_val in value.split(','):
                    mean_read.append(float(mean_val))
                mean1 = np.array(mean_read)
            elif param == 'start_point':
                start_s = float(value)
    try:
        if not isinstance(mean0, np.ndarray) or not isinstance(mean1, np.ndarray) or start_s == None:
            raise RuntimeError('All of mean0, mean1 and start_s must all be set')
        if mean0.shape != (2,) or mean1.shape != (2,):
            raise RuntimeError('Wrong size for values')
        check_vals = np.hstack([mean0, mean1, start_s])
        for val in np.nditer(check_vals):
            if val > 1 or val < 0:
                raise RuntimeError('Value out of range (between 0 and 1)')
    except RuntimeError as e:
        sys.stderr.write("Could not read manual start file " + startFile + "\n")
        sys.stderr.write(e)
        sys.exit(1)

    return mean0, mean1, start_s


def likelihoodBoundary(s, model, start, end, within, between):
    """Wrapper function around :func:`~PopPUNK.bgmm.fit2dMultiGaussian` so that it can
    go into a root-finding function for probabilities between components

    Args:
        s (float)
            Distance along line from mean0
        model (BGMMFit)
            Fitted mixture model
        start (numpy.array)
            The co-ordinates of the centre of the within-strain distribution
        end (numpy.array)
            The co-ordinates of the centre of the between-strain distribution
        within (int)
            Label of the within-strain distribution
        between (int)
            Label of the between-strain distribution
    Returns:
        responsibility (float)
            The difference between responsibilities of assignment to the within component
            and the between assignment
    """
    X = transformLine(s, start, end).reshape(1, -1)
    responsibilities = model.assign(X, progress = False, values = True)
    return(responsibilities[0, within] - responsibilities[0, between])<|MERGE_RESOLUTION|>--- conflicted
+++ resolved
@@ -160,12 +160,8 @@
             poppunk_refine.thresholdIterate1D(distMat, s_range, slope,
                                                   start_point[0], start_point[1],
                                                   mean1[0], mean1[1], num_processes)
-<<<<<<< HEAD
-        global_s = growNetwork(sample_names, i_vec, j_vec, idx_vec, s_range, score_idx, use_gpu = use_gpu)
-=======
-        global_s = np.array(growNetwork(sample_names, i_vec, j_vec, idx_vec, s_range, score_idx))
+        global_s = np.array(growNetwork(sample_names, i_vec, j_vec, idx_vec, s_range, score_idx, use_gpu = use_gpu))
         global_s[np.isnan(global_s)] = 1
->>>>>>> e361eec6
         min_idx = np.argmin(np.array(global_s))
         if min_idx > 0 and min_idx < len(s_range) - 1:
             bounds = [s_range[min_idx-1], s_range[min_idx+1]]
