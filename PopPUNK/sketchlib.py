--- conflicted
+++ resolved
@@ -561,12 +561,7 @@
                          raw_fit,
                          corrected[0],
                          corrected_fit,
-<<<<<<< HEAD
-                         os.path.join(os.path.dirname(dbPrefix),
-                                      os.path.basename(dbPrefix) + "_fit_example_" + str(plot_idx + 1)),
-=======
                          ref_db + "_fit_example_" + str(plot_idx + 1),
->>>>>>> ff01731d
                          "Example fit " + str(plot_idx + 1) + " - " +  example[0] + " vs. " + example[1])
     else:
         duplicated = set(rNames).intersection(set(qNames))
