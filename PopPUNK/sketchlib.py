--- conflicted
+++ resolved
@@ -481,173 +481,4 @@
         distMat = pp_sketchlib.queryDatabase(ref_db, query_db, rNames, qNames, klist,
                                              True, False, threads, use_gpu, deviceid)
 
-<<<<<<< HEAD
-    return(rNames, qNames, distMat)
-
-def calculateQueryQueryDistances(dbFuncs, qlist, kmers,
-                                 queryDB, threads = 1):
-    """Calculates distances between queries.
-
-    Args:
-        dbFuncs (list)
-            List of backend functions from :func:`~PopPUNK.utils.setupDBFuncs`
-        rlist (list)
-            List of reference names
-        qlist (list)
-            List of query names
-        kmers (list)
-            List of k-mer sizes
-        queryDB (str)
-            Query database location
-        threads (int)
-            Number of threads to use if new db created
-            (default = 1)
-
-    Returns:
-        qlist1 (list)
-            Ordered list of queries
-        distMat (numpy.array)
-            Query-query distances
-    """
-
-    queryDatabase = dbFuncs['queryDatabase']
-
-    qlist1, qlist2, distMat = queryDatabase(rNames = qlist,
-                                            qNames = qlist,
-                                            dbPrefix = queryDB,
-                                            queryPrefix = queryDB,
-                                            klist = kmers,
-                                            self = True,
-                                            number_plot_fits = 0,
-                                            threads = threads)
-
-    return qlist1, distMat
-
-def sketchlibAssemblyQC(prefix, klist, qc_dict, strand_preserved, threads):
-    """Calculates random match probability based on means of genomes
-    in assemblyList, and looks for length outliers.
-
-    Args:
-        prefix (str)
-            Prefix of output files
-        klist (list)
-            List of k-mer sizes to sketch
-        qc_dict (dict)
-            Dictionary of QC parameters
-        strand_preserved (bool)
-            Ignore reverse complement k-mers (default = False)
-        threads (int)
-            Number of threads to use in parallelisation
-
-    Returns:
-        retained (list)
-            List of sequences passing QC filters
-    """
-
-    # open databases
-    db_name = prefix + '/' + os.path.basename(prefix) + '.h5'
-    hdf_in = h5py.File(db_name, 'r+')
-
-    # try/except structure to prevent h5 corruption
-    try:
-        # process data structures
-        read_grp = hdf_in['sketches']
-
-        seq_length = {}
-        seq_ambiguous = {}
-        retained = []
-        failed = []
-
-        # iterate through sketches
-        for dataset in read_grp:
-            # test thresholds
-            remove = False
-            seq_length[dataset] = hdf_in['sketches'][dataset].attrs['length']
-            seq_ambiguous[dataset] = hdf_in['sketches'][dataset].attrs['missing_bases']
-            # if no filtering to be undertaken, retain all sequences
-            if qc_dict['qc_filter'] == 'continue':
-                retained.append(dataset)
-
-        # calculate thresholds
-        # get mean length
-        genome_lengths = np.fromiter(seq_length.values(), dtype = int)
-        mean_genome_length = np.mean(genome_lengths)
-
-        # calculate length threshold unless user-supplied
-        if qc_dict['length_range'][0] is None:
-            lower_length = mean_genome_length - \
-                qc_dict['length_sigma'] * np.std(genome_lengths)
-            upper_length = mean_genome_length + \
-                qc_dict['length_sigma'] * np.std(genome_lengths)
-        else:
-            lower_length, upper_length = qc_dict['length_range']
-
-        # open file to report QC failures
-        with open(prefix + '/' + os.path.basename(prefix) + '_qcreport.txt', 'a+') as qc_file:
-            # iterate through and filter
-            failed_sample = False
-            for dataset in seq_length.keys():
-                # determine if sequence passes filters
-                remove = False
-                if seq_length[dataset] < lower_length:
-                    remove = True
-                    qc_file.write(dataset + '\tBelow lower length threshold\n')
-                elif seq_length[dataset] > upper_length:
-                    qc_file.write(dataset + '\tAbove upper length threshold\n')
-                if qc_dict['upper_n'] is not None and seq_ambiguous[dataset] > qc_dict['upper_n']:
-                    remove = True
-                    qc_file.write(dataset + '\tAmbiguous sequence too high\n')
-                elif seq_ambiguous[dataset] > qc_dict['prop_n'] * seq_length[dataset]:
-                    remove = True
-                    qc_file.write(dataset + '\tAmbiguous sequence too high\n')
-
-                if remove:
-                    sys.stderr.write(dataset + ' failed QC\n')
-                    failed.append(dataset)
-                else:
-                    retained.append(dataset)
-
-            # retain sketches of failed samples
-            if qc_dict['retain_failures']:
-                removeFromDB(db_name,
-                             prefix + '/' + 'failed.' + os.path.basename(prefix) + '.h5',
-                             retained,
-                             full_names = True)
-            # new database file if pruning
-            if qc_dict['qc_filter'] == 'prune':
-                filtered_db_name = prefix + '/' + 'filtered.' + os.path.basename(prefix) + '.h5'
-                removeFromDB(db_name,
-                             prefix + '/' + 'filtered.' + os.path.basename(prefix) + '.h5',
-                             failed,
-                             full_names = True)
-                os.rename(filtered_db_name, db_name)
-
-    # if failure still close files to avoid corruption
-    except:
-        hdf_in.close()
-        sys.stderr.write('Problem processing h5 databases during QC - aborting\n')
-
-        print("Unexpected error:", sys.exc_info()[0], file = sys.stderr)
-        raise
-
-    # stop if at least one sample fails QC and option is not continue/prune
-    if failed_sample and qc_dict['qc_filter'] == 'stop':
-        sys.stderr.write('Sequences failed QC filters - details in ' + \
-                         prefix + '/' + os.path.basename(prefix) + \
-                         '_qcreport.txt\n')
-        sys.exit(1)
-
-    # calculate random matches if any sequences pass QC filters
-    if len(retained) == 0:
-        sys.stderr.write('No sequences passed QC filters - please adjust your settings\n')
-        sys.exit(1)
-
-    # remove random matches if already present
-    if 'random' in hdf_in:
-        del hdf_in['random']
-    hdf_in.close()
-
-    return retained
-=======
-    return(rNames, qNames, distMat)
->>>>>>> cc8ec9de
+    return(rNames, qNames, distMat)