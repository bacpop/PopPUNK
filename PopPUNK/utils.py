# vim: set fileencoding=<utf-8> :
# Copyright 2018-2020 John Lees and Nick Croucher

'''General utility functions for data read/writing/manipulation in PopPUNK'''

# universal
import os
import sys
# additional
import pickle
import subprocess
from collections import defaultdict
from tempfile import mkstemp
from functools import partial

import numpy as np
import pandas as pd

import pp_sketchlib

# Use partials to set up slightly different function calls between
# both possible backends
def setupDBFuncs(args, kmers, min_count):
    """Wraps common database access functions from sketchlib and mash,
    to try and make their API more similar

    Args:
        args (argparse.opts)
            Parsed command lines options
        kmers (list)
            List of k-mer sizes
        min_count (int)
            Minimum k-mer count for reads

    Returns:
        dbFuncs (dict)
            Functions with consistent arguments to use as the database API
    """
    if args.use_mash:
        from .mash import checkMashVersion
        from .mash import createDatabaseDir
        from .mash import getKmersFromReferenceDatabase
        from .mash import joinDBs as joinDBsMash
        from .mash import constructDatabase as constructDatabaseMash
        from .mash import queryDatabase as queryDBMash
        from .mash import readMashDBParams
        from .mash import getSeqsInDb

        # check mash is installed
        backend = "mash"
        version = checkMashVersion(args.mash)

        constructDatabase = partial(constructDatabaseMash, mash_exec = args.mash)
        readDBParams = partial(readMashDBParams, mash_exec = args.mash)
        queryDatabase = partial(queryDBMash, no_stream = args.no_stream, mash_exec = args.mash)
        joinDBs = partial(joinDBsMash, klist = getKmersFromReferenceDatabase(args.output), mash_exec = args.mash)


    else:
        from .sketchlib import checkSketchlibVersion
        from .sketchlib import createDatabaseDir
        from .sketchlib import joinDBs
        from .sketchlib import constructDatabase as constructDatabaseSketchlib
        from .sketchlib import queryDatabase as queryDatabaseSketchlib
        from .sketchlib import readDBParams
        from .sketchlib import getSeqsInDb

        backend = "sketchlib"
        version = checkSketchlibVersion()

        constructDatabase = partial(constructDatabaseSketchlib, strand_preserved = args.strand_preserved,
                                    min_count = args.min_kmer_count, use_exact = args.exact_count)
        queryDatabase = partial(queryDatabaseSketchlib, use_gpu = args.use_gpu, deviceid = args.deviceid)

    # Dict of DB access functions for assign_query (which is out of scope)
    dbFuncs = {'createDatabaseDir': createDatabaseDir,
               'joinDBs': joinDBs,
               'constructDatabase': constructDatabase,
               'queryDatabase': queryDatabase,
               'readDBParams': readDBParams,
               'getSeqsInDb': getSeqsInDb,
               'backend': backend,
               'backend_version': version
               }

    return dbFuncs

def storePickle(rlist, qlist, self, X, pklName):
    """Saves core and accessory distances in a .npy file, names in a .pkl

    Called during ``--create-db``

    Args:
        rlist (list)
            List of reference sequence names (for :func:`~iterDistRows`)
        qlist (list)
            List of query sequence names (for :func:`~iterDistRows`)
        self (bool)
            Whether an all-vs-all self DB (for :func:`~iterDistRows`)
        X (numpy.array)
            n x 2 array of core and accessory distances
        pklName (str)
            Prefix for output files
    """
    with open(pklName + ".pkl", 'wb') as pickle_file:
        pickle.dump([rlist, qlist, self], pickle_file)
    np.save(pklName + ".npy", X)


def readPickle(pklName):
    """Loads core and accessory distances saved by :func:`~storePickle`

    Called during ``--fit-model``

    Args:
        pklName (str)
            Prefix for saved files

    Returns:
        rlist (list)
            List of reference sequence names (for :func:`~iterDistRows`)
        qlist (list)
            List of query sequence names (for :func:`~iterDistRows`)
        self (bool)
            Whether an all-vs-all self DB (for :func:`~iterDistRows`)
        X (numpy.array)
            n x 2 array of core and accessory distances
    """
    with open(pklName + ".pkl", 'rb') as pickle_file:
        rlist, qlist, self = pickle.load(pickle_file)
    X = np.load(pklName + ".npy")
    return rlist, qlist, self, X


def iterDistRows(refSeqs, querySeqs, self=True):
    """Gets the ref and query ID for each row of the distance matrix

    Returns an iterable with ref and query ID pairs by row.

    Args:
        refSeqs (list)
            List of reference sequence names.
        querySeqs (list)
            List of query sequence names.
        self (bool)
            Whether a self-comparison, used when constructing a database.
            Requires refSeqs == querySeqs
            Default is True
    Returns:
        ref, query (str, str)
            Iterable of tuples with ref and query names for each distMat row.
    """
    if self:
        if refSeqs != querySeqs:
            raise RuntimeError('refSeqs must equal querySeqs for db building (self = true)')
        for i, ref in enumerate(refSeqs):
            for j in range(i + 1, len(refSeqs)):
                yield(refSeqs[j], ref)
    else:
        for query in querySeqs:
            for ref in refSeqs:
                yield(ref, query)

def listDistInts(refSeqs, querySeqs, self=True):
    """Gets the ref and query ID for each row of the distance matrix

    Returns an iterable with ref and query ID pairs by row.

    Args:
        refSeqs (list)
            List of reference sequence names.
        querySeqs (list)
            List of query sequence names.
        self (bool)
            Whether a self-comparison, used when constructing a database.
            Requires refSeqs == querySeqs
            Default is True
    Returns:
        ref, query (str, str)
            Iterable of tuples with ref and query names for each distMat row.
    """
    n = 0
    num_ref = len(refSeqs)
    num_query = len(querySeqs)
    if self:
        comparisons = [(0,0)] * int((num_ref * (num_ref-1)) * 0.5)
        if refSeqs != querySeqs:
            raise RuntimeError('refSeqs must equal querySeqs for db building (self = true)')
        for i in range(num_ref):
            for j in range(i + 1, num_ref):
                comparisons[n] = (j, i)
                n = n + 1
    else:
        comparisons = [(0,0)] * (len(refSeqs) * len(querySeqs))
        for i in range(num_query):
            for j in range(num_ref):
                comparisons[n] = (j, i)
                n = n + 1
                
    return comparisons

def writeTmpFile(fileList):
    """Writes a list to a temporary file. Used for turning variable into mash
    input.

    Args:
        fileList (list)
            List of files to write to file
    Returns:
        tmpName (str)
            Name of temp file list written to
    """
    tmpName = mkstemp(suffix=".tmp", dir=".")[1]
    with open(tmpName, 'w') as tmpFile:
        for fileName in fileList:
            tmpFile.write(fileName + '\t' + fileName + "\n")

    return tmpName


def qcDistMat(distMat, refList, queryList, a_max):
    """Checks distance matrix for outliers. At the moment
    just a threshold for accessory distance

    Args:
        distMat (np.array)
            Core and accessory distances
        refList (list)
            Reference labels
        queryList (list)
            Query labels (or refList if self)
        a_max (float)
            Maximum accessory distance to allow

    Returns:
        passed (bool)
            False if any samples failed
    """
    passed = True

    # First check with numpy, which is quicker than iterating over everything
    if np.any(distMat[:,1] > a_max):
        passed = False
        names = iterDistRows(refList, queryList, refList == queryList)
        for i, (ref, query) in enumerate(names):
            if distMat[i,1] > a_max:
                sys.stderr.write("WARNING: Accessory outlier at a=" + str(distMat[i,1]) +
                                 " 1:" + ref + " 2:" + query + "\n")

    return passed


def readIsolateTypeFromCsv(clustCSV, mode = 'clusters', return_dict = False):
    """Read isolate types from CSV file.

    Args:
        clustCSV (str)
            File name of CSV with isolate assignments
        return_type (str)
            If True, return a dict with sample->cluster instead
            of sets

    Returns:
        clusters (dict)
            Dictionary of cluster assignments (keys are cluster names, values are
            sets containing samples in the cluster). Or if return_dict is set keys
            are sample names, values are cluster assignments.
    """
    # data structures
    if return_dict:
        clusters = defaultdict(dict)
    else:
        clusters = {}

    # read CSV
    clustersCsv = pd.read_csv(clustCSV, index_col = 0, quotechar='"')

    # select relevant columns according to mode
    if mode == 'clusters':
        type_columns = [n for n,col in enumerate(clustersCsv.columns) if ('Cluster' in col)]
    elif mode == 'lineages':
        type_columns = [n for n,col in enumerate(clustersCsv.columns) if ('Rank_' in col or 'overall' in col)]
    elif mode == 'external':
        if len(clustersCsv.columns) == 1:
            type_columns = [0]
        elif len(clustersCsv.columns) > 1:
            type_columns = range((len(clustersCsv.columns)-1))
    else:
        sys.stderr.write('Unknown CSV reading mode: ' + mode + '\n')
        exit(1)

    # read file
    for row in clustersCsv.itertuples():
        for cls_idx in type_columns:
            cluster_name = clustersCsv.columns[cls_idx]
            cluster_name = cluster_name.replace('__autocolour','')
            if return_dict:
                clusters[cluster_name][row.Index] = str(row[cls_idx + 1])
            else:
                if cluster_name not in clusters.keys():
                    clusters[cluster_name] = defaultdict(set)
                clusters[cluster_name][str(row[cls_idx + 1])].add(row.Index)

    # return data structure
    return clusters


def update_distance_matrices(refList, distMat, queryList = None, query_ref_distMat = None,
                             query_query_distMat = None, threads = 1):
    """Convert distances from long form (1 matrix with n_comparisons rows and 2 columns)
    to a square form (2 NxN matrices), with merging of query distances if necessary.

    Args:
        refList (list)
            List of references
        distMat (numpy.array)
            Two column long form list of core and accessory distances
            for pairwise comparisons between reference db sequences
        queryList (list)
            List of queries
        query_ref_distMat (numpy.array)
            Two column long form list of core and accessory distances
            for pairwise comparisons between queries and reference db
            sequences
        query_query_distMat (numpy.array)
            Two column long form list of core and accessory distances
            for pairwise comparisons between query sequences
        threads (int)
            Number of threads to use

    Returns:
        seqLabels (list)
            Combined list of reference and query sequences
        coreMat (numpy.array)
            NxN array of core distances for N sequences
        accMat (numpy.array)
            NxN array of accessory distances for N sequences
    """
    seqLabels = refList
    if queryList is not None:
        seqLabels = seqLabels + queryList

<<<<<<< HEAD
    coreMat = np.zeros((len(seqLabels), len(seqLabels)), dtype=distMat.dtype)
    accMat = np.zeros((len(seqLabels), len(seqLabels)), dtype=distMat.dtype)

    # Fill in symmetric matrices for core and accessory distances
    i = 0
    j = 1

    # ref v ref (used for --create-db)
    for row in distMat:
        coreMat[i, j] = row[0]
        coreMat[j, i] = coreMat[i, j]
        accMat[i, j] = row[1]
        accMat[j, i] = accMat[i, j]

        if j == len(refList) - 1:
            i += 1
            j = i + 1
        else:
            j += 1

    # if query vs refdb (--assign-query), also include these comparisons
    if queryList is not None:
        # query v query - symmetric
        i = len(refList)
        j = len(refList)+1
        for row in query_query_distMat:
            coreMat[i, j] = row[0]
            coreMat[j, i] = coreMat[i, j]
            accMat[i, j] = row[1]
            accMat[j, i] = accMat[i, j]
            if j == (len(refList) + len(queryList) - 1):
                i += 1
                j = i + 1
            else:
                j += 1

        # ref v query - asymmetric
        i = len(refList)
        j = 0
        for row in query_ref_distMat:
            coreMat[i, j] = row[0]
            coreMat[j, i] = coreMat[i, j]
            accMat[i, j] = row[1]
            accMat[j, i] = accMat[i, j]
            if j == (len(refList) - 1):
                i += 1
                j = 0
            else:
                j += 1
=======
    if queryList == None:
        coreMat = pp_sketchlib.longToSquare(distMat[:, [0]], threads)
        accMat = pp_sketchlib.longToSquare(distMat[:, [1]], threads)
    else:
        coreMat = pp_sketchlib.longToSquareMulti(distMat[:, [0]],
                                                 query_ref_distMat[:, [0]],
                                                 query_query_distMat[:, [0]],
                                                 threads)
        accMat = pp_sketchlib.longToSquareMulti(distMat[:, [1]],
                                                 query_ref_distMat[:, [1]],
                                                 query_query_distMat[:, [1]],
                                                 threads)
>>>>>>> 1135eab9

    # return outputs
    return seqLabels, coreMat, accMat

def assembly_qc(assemblyList, klist, ignoreLengthOutliers, estimated_length):
    """Calculates random match probability based on means of genomes
    in assemblyList, and looks for length outliers.

    Calls a hard sys.exit(1) if failing!

    Args:
        assemblyList (str)
            File with locations of assembly files to be sketched
        klist (list)
            List of k-mer sizes to sketch
        ignoreLengthOutliers (bool)
            Whether to check for outlying genome lengths (and error
            if found)
        estimated_length (int)
            Estimated length of genome, if not calculated from data

    Returns:
        genome_length (int)
            Average length of assemblies
        max_prob (float)
            Random match probability at minimum k-mer length
    """
    # Genome length needed to calculate prob of random matches
    genome_length = estimated_length # assume 2 Mb in the absence of other information

    try:
        input_lengths = []
        input_names = []
        for sampleAssembly in assemblyList:
            if type(sampleAssembly) != list:
                sampleAssembly = [sampleAssembly]
            for assemblyFile in sampleAssembly:
                input_genome_length = 0
                with open(assemblyFile, 'r') as exampleAssembly:
                    for line in exampleAssembly:
                        if line[0] != ">":
                            input_genome_length += len(line.rstrip())
            input_lengths.append(input_genome_length)
            input_names.append(sampleAssembly)

        # Check for outliers
        outliers = []
        sigma = 5
        if not ignoreLengthOutliers:
            genome_length = np.mean(np.array(input_lengths))
            outlier_low = genome_length - sigma*np.std(input_lengths)
            outlier_high = genome_length + sigma*np.std(input_lengths)
            for length, name in zip(input_lengths, input_names):
                if length < outlier_low or length > outlier_high:
                    outliers.append(name)
            if outliers:
                sys.stderr.write("ERROR: Genomes with outlying lengths detected\n")
                for outlier in outliers:
                    sys.stderr.write('\n'.join(outlier) + '\n')
                sys.exit(1)

    except FileNotFoundError as e:
        sys.stderr.write("Could not find sequence assembly " + e.filename + "\n"
                         "Assuming length of " + str(estimated_length) + " for random match probs.\n")

    except UnicodeDecodeError as e:
        sys.stderr.write("Could not read input file. Is it zipped?\n"
                         "Assuming length of " + str(estimated_length) + " for random match probs.\n")

    # check minimum k-mer is above random probability threshold
    if genome_length <= 0:
        genome_length = estimated_length
        sys.stderr.write("WARNING: Could not detect genome length. Assuming " + str(estimated_length) + "\n")
    if genome_length > 10000000:
        sys.stderr.write("WARNING: Average length over 10Mb - are these assemblies?\n")

    k_min = min(klist)
    max_prob = 1/(pow(4, k_min)/float(genome_length) + 1)
    if max_prob > 0.05:
        sys.stderr.write("Minimum k-mer length " + str(k_min) + " is too small for genome length " + str(genome_length) +"; results will be adjusted for random match probabilities\n")
    if k_min < 6:
        sys.stderr.write("Minimum k-mer length is too low; please increase to at least 6\n")
        exit(1)

    return (int(genome_length), max_prob)

def readRfile(rFile, oneSeq=False):
    """Reads in files for sketching. Names and sequence, tab separated

    Args:
        rFile (str)
            File with locations of assembly files to be sketched
        oneSeq (bool)
            Return only the first sequence listed, rather than a list
            (used with mash)

    Returns:
        names (list)
            Array of sequence names
        sequences (list of lists)
            Array of sequence files
    """
    names = []
    sequences = []
    with open(rFile, 'rU') as refFile:
        for refLine in refFile:
            rFields = refLine.rstrip().split("\t")
            if len(rFields) < 2:
                sys.stderr.write("Input reference list is misformatted\n"
                                 "Must contain sample name and file, tab separated\n")
                sys.exit(1)

            names.append(rFields[0])
            sample_files = []
            for sequence in rFields[1:]:
                sample_files.append(sequence)

            # Take first of sequence list if using mash
            if oneSeq:
                if len(sample_files) > 1:
                    sys.stderr.write("Multiple sequence found for " + rFields[0] +
                                     ". Only using first\n")
                sequences.append(sample_files[0])
            else:
                sequences.append(sample_files)

    if len(set(names)) != len(names):
        sys.stderr.write("Input contains duplicate names! All names must be unique\n")
        sys.exit(1)

    return (names, sequences)

def isolateNameToLabel(names):
    """Function to process isolate names to labels
    appropriate for visualisation.
    
    Args:
        names (list)
            List of isolate names.
    Returns:
        labels (list)
            List of isolate labels.
    """
    # useful to have as a function in case we
    # want to remove certain characters
    labels = [name.split('/')[-1].split('.')[0] for name in names]
    return labels<|MERGE_RESOLUTION|>--- conflicted
+++ resolved
@@ -340,57 +340,6 @@
     if queryList is not None:
         seqLabels = seqLabels + queryList
 
-<<<<<<< HEAD
-    coreMat = np.zeros((len(seqLabels), len(seqLabels)), dtype=distMat.dtype)
-    accMat = np.zeros((len(seqLabels), len(seqLabels)), dtype=distMat.dtype)
-
-    # Fill in symmetric matrices for core and accessory distances
-    i = 0
-    j = 1
-
-    # ref v ref (used for --create-db)
-    for row in distMat:
-        coreMat[i, j] = row[0]
-        coreMat[j, i] = coreMat[i, j]
-        accMat[i, j] = row[1]
-        accMat[j, i] = accMat[i, j]
-
-        if j == len(refList) - 1:
-            i += 1
-            j = i + 1
-        else:
-            j += 1
-
-    # if query vs refdb (--assign-query), also include these comparisons
-    if queryList is not None:
-        # query v query - symmetric
-        i = len(refList)
-        j = len(refList)+1
-        for row in query_query_distMat:
-            coreMat[i, j] = row[0]
-            coreMat[j, i] = coreMat[i, j]
-            accMat[i, j] = row[1]
-            accMat[j, i] = accMat[i, j]
-            if j == (len(refList) + len(queryList) - 1):
-                i += 1
-                j = i + 1
-            else:
-                j += 1
-
-        # ref v query - asymmetric
-        i = len(refList)
-        j = 0
-        for row in query_ref_distMat:
-            coreMat[i, j] = row[0]
-            coreMat[j, i] = coreMat[i, j]
-            accMat[i, j] = row[1]
-            accMat[j, i] = accMat[i, j]
-            if j == (len(refList) - 1):
-                i += 1
-                j = 0
-            else:
-                j += 1
-=======
     if queryList == None:
         coreMat = pp_sketchlib.longToSquare(distMat[:, [0]], threads)
         accMat = pp_sketchlib.longToSquare(distMat[:, [1]], threads)
@@ -403,7 +352,6 @@
                                                  query_ref_distMat[:, [1]],
                                                  query_query_distMat[:, [1]],
                                                  threads)
->>>>>>> 1135eab9
 
     # return outputs
     return seqLabels, coreMat, accMat
