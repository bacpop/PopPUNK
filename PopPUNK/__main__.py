#!/usr/bin/env python
# vim: set fileencoding=<utf-8> :
# Copyright 2018-2020 John Lees and Nick Croucher

# universal
import os
import sys
# additional
import numpy as np
import subprocess
from collections import defaultdict

# required from v2.1.1 onwards (no mash support)
import pp_sketchlib

# import poppunk package
from .__init__ import __version__

<<<<<<< HEAD
=======
from .models import *

from .sketchlib import checkSketchlibLibrary
from .sketchlib import removeFromDB

from .network import fetchNetwork
from .network import constructNetwork
from .network import extractReferences
from .network import addQueryToNetwork
from .network import printClusters

from .plot import outputsForMicroreact
from .plot import outputsForCytoscape
from .plot import outputsForPhandango
from .plot import outputsForGrapetree
from .plot import writeClusterCsv

from .prune_db import prune_distance_matrix

from .utils import setGtThreads
from .utils import setupDBFuncs
from .utils import storePickle
from .utils import readPickle
from .utils import writeTmpFile
from .utils import qcDistMat
from .utils import update_distance_matrices
from .utils import readRfile
from .utils import readIsolateTypeFromCsv
from .utils import createOverallLineage

>>>>>>> 2aa2799f
# Minimum sketchlib version
SKETCHLIB_MAJOR = 1
SKETCHLIB_MINOR = 5

#******************************#
#*                            *#
#* Command line parsing       *#
#*                            *#
#******************************#
def get_options():

    import argparse

    parser = argparse.ArgumentParser(description='PopPUNK (POPulation Partitioning Using Nucleotide Kmers)',
                                     prog='poppunk')

    modeGroup = parser.add_argument_group('Mode of operation')
    mode = modeGroup.add_mutually_exclusive_group(required=True)
    mode.add_argument('--easy-run',
            help='Create clusters from assemblies with default settings',
            default=False,
            action='store_true')
    mode.add_argument('--create-db',
            help='Create pairwise distances database between reference sequences',
            default=False,
            action='store_true')
    mode.add_argument('--fit-model',
            help='Fit a mixture model to a reference database',
            default=False,
            action='store_true')
    mode.add_argument('--refine-model',
            help='Refine the accuracy of a fitted model',
            default=False,
            action='store_true')
    mode.add_argument('--threshold',
            help='Create model at this core distance threshold',
            default=None,
            type=float)
    mode.add_argument('--lineage-clustering',
            help='Identify lineages within a strain',
            default=False,
            action='store_true')
    mode.add_argument('--use-model',
            help='Apply a fitted model to a reference database to restore database files',
            default=False,
            action='store_true')

    # input options
    iGroup = parser.add_argument_group('Input files')
    iGroup.add_argument('--ref-db',type = str, help='Location of built reference database')
    iGroup.add_argument('--r-files', help='File listing reference input assemblies')
    iGroup.add_argument('--distances', help='Prefix of input pickle of pre-calculated distances')
    iGroup.add_argument('--external-clustering', help='File with cluster definitions or other labels '
                                                      'generated with any other method.', default=None)

    # output options
    oGroup = parser.add_argument_group('Output options')
    oGroup.add_argument('--output', required=True, help='Prefix for output files (required)')
    oGroup.add_argument('--plot-fit', help='Create this many plots of some fits relating k-mer to core/accessory distances '
                                            '[default = 0]', default=0, type=int)
    oGroup.add_argument('--full-db', help='Keep full reference database, not just representatives', default=False, action='store_true')
    oGroup.add_argument('--overwrite', help='Overwrite any existing database files', default=False, action='store_true')

    # comparison metrics
    kmerGroup = parser.add_argument_group('Kmer comparison options')
    kmerGroup.add_argument('--min-k', default = 13, type=int, help='Minimum kmer length [default = 13]')
    kmerGroup.add_argument('--max-k', default = 29, type=int, help='Maximum kmer length [default = 29]')
    kmerGroup.add_argument('--k-step', default = 4, type=int, help='K-mer step size [default = 4]')
    kmerGroup.add_argument('--sketch-size', default=10000, type=int, help='Kmer sketch size [default = 10000]')
    kmerGroup.add_argument('--codon-phased', default=False, action='store_true',
                            help='Used codon phased seeds X--X--X [default = False]')
    kmerGroup.add_argument('--min-kmer-count', default=0, type=int, help='Minimum k-mer count when using reads as input [default = 0]')
    kmerGroup.add_argument('--exact-count', default=False, action='store_true',
                           help='Use the exact k-mer counter with reads '
                                '[default = use countmin counter]')
    kmerGroup.add_argument('--strand-preserved', default=False, action='store_true',
                           help='Treat input as being on the same strand, and ignore reverse complement '
                                'k-mers [default = use canonical k-mers]')

    # qc options
    qcGroup = parser.add_argument_group('Quality control options')
    qcGroup.add_argument('--qc-filter', help='Behaviour following sequence QC step: "stop" [default], "prune"'
                                                ' (analyse data passing QC), or "continue" (analyse all data)',
                                                default='stop', type = str, choices=['stop', 'prune', 'continue'])
    qcGroup.add_argument('--retain-failures', help='Retain sketches of genomes that do not pass QC filters in '
                                                'separate database [default = False]', default=False, action='store_true')
    qcGroup.add_argument('--max-a-dist', help='Maximum accessory distance to permit [default = 0.5]',
                                                default = 0.5, type = float)
    qcGroup.add_argument('--length-sigma', help='Number of standard deviations of length distribution beyond '
                                                'which sequences will be excluded [default = 5]', default = 5, type = int)
    qcGroup.add_argument('--length-range', help='Allowed length range, outside of which sequences will be excluded '
                                                '[two values needed - lower and upper bounds]', default=[None,None],
                                                type = int, nargs = 2)
    qcGroup.add_argument('--prop-n', help='Threshold ambiguous base proportion above which sequences will be excluded'
                                                ' [default = 0.1]', default = 0.1,
                                                type = float)
    qcGroup.add_argument('--upper-n', help='Threshold ambiguous base count above which sequences will be excluded',
                                                default=None, type = int)

    # model fitting
    modelGroup = parser.add_argument_group('Model fit options')
    modelGroup.add_argument('--K', help='Maximum number of mixture components [default = 2]', type=int, default=2)
    modelGroup.add_argument('--dbscan', help='Use DBSCAN rather than mixture model', default=False, action='store_true')
    modelGroup.add_argument('--D', help='Maximum number of clusters in DBSCAN fitting [default = 100]', type=int, default=100)
    modelGroup.add_argument('--min-cluster-prop', help='Minimum proportion of points in a cluster '
                                                        'in DBSCAN fitting [default = 0.0001]', type=float, default=0.0001)

    # model refinement
    refinementGroup = parser.add_argument_group('Refine model options')
    refinementGroup.add_argument('--pos-shift', help='Maximum amount to move the boundary away from origin [default = to between-strain mean]',
            type=float, default = None)
    refinementGroup.add_argument('--neg-shift', help='Maximum amount to move the boundary towards the origin [default = to within-strain mean]',
            type=float, default = None)
    refinementGroup.add_argument('--manual-start', help='A file containing information for a start point. '
            'See documentation for help.', default=None)
    refinementGroup.add_argument('--indiv-refine', help='Also run refinement for core and accessory individually', default=False,
            action='store_true')
    refinementGroup.add_argument('--no-local', help='Do not perform the local optimization step (speed up on very large datasets)',
            default=False, action='store_true')
    refinementGroup.add_argument('--model-dir', help='Directory containing model to use for assigning queries '
                                                   'to clusters [default = reference database directory]', type = str)

    # lineage clustering within strains
    lineagesGroup = parser.add_argument_group('Lineage analysis options')
    lineagesGroup.add_argument('--ranks',
                                help='Comma separated list of ranks used in lineage clustering [default = 1,2,3]',
                                type = str,
                                default = "1,2,3")
    lineagesGroup.add_argument('--use-accessory',
                                help='Use accessory distances for lineage definitions [default = use core distances]',
                                action = 'store_true',
                                default = False)

    # processing
    other = parser.add_argument_group('Other options')
    other.add_argument('--threads', default=1, type=int, help='Number of threads to use [default = 1]')
    other.add_argument('--gpu-sketch', default=False, action='store_true', help='Use a GPU when calculating sketches (read data only) [default = False]')
    other.add_argument('--gpu-dist', default=False, action='store_true', help='Use a GPU when calculating distances [default = False]')
    other.add_argument('--deviceid', default=0, type=int, help='CUDA device ID, if using GPU [default = 0]')

    other.add_argument('--version', action='version',
                       version='%(prog)s '+__version__)


    # combine
    args = parser.parse_args()

    # ensure directories do not have trailing forward slash
    for arg in [args.ref_db, args.model_dir, args.output]:
        if arg is not None:
            arg = arg.rstrip('\\')

    return args

def main():
    """Main function. Parses cmd line args and runs in the specified mode.
    """

    #******************************#
    #*                            *#
    #* Check command options      *#
    #*                            *#
    #******************************#
    if sys.version_info[0] < 3:
        sys.stderr.write('PopPUNK requires python version 3 or above\n')
        sys.exit(1)

    args = get_options()

    # Imports are here because graph tool is very slow to load
    from .models import loadClusterFit, ClusterFit, BGMMFit, DBSCANFit, RefineFit, LineageFit
    from .sketchlib import checkSketchlibLibrary
    from .sketchlib import removeFromDB

    from .network import constructNetwork
    from .network import extractReferences
    from .network import printClusters

    from .plot import writeClusterCsv

    from .prune_db import prune_distance_matrix

    from .utils import setGtThreads
    from .utils import setupDBFuncs
    from .utils import storePickle
    from .utils import readPickle
    from .utils import qcDistMat
    from .utils import createOverallLineage

    # check kmer properties
    if args.min_k >= args.max_k:
        sys.stderr.write("Minimum kmer size " + str(args.min_k) + " must be smaller than maximum kmer size\n")
        sys.exit(1)
    elif args.k_step < 1:
        sys.stderr.write("Kmer size step must be at least one\n")
        sys.exit(1)
    elif args.min_k < 3:
        sys.stderr.write("Min k-mer length must be 3 or higher\n")
        sys.exit(1)
    kmers = np.arange(args.min_k, args.max_k + 1, args.k_step)

    # Dict of QC options for passing to database construction and querying functions
    qc_dict = {
        'run_qc': args.create_db or args.easy_run,
        'qc_filter': args.qc_filter,
        'retain_failures': args.retain_failures,
        'length_sigma': args.length_sigma,
        'length_range': args.length_range,
        'prop_n': args.prop_n,
        'upper_n': args.upper_n
    }

    # Dict of DB access functions
    dbFuncs = setupDBFuncs(args, args.min_kmer_count, qc_dict)
    createDatabaseDir = dbFuncs['createDatabaseDir']
    constructDatabase = dbFuncs['constructDatabase']
    queryDatabase = dbFuncs['queryDatabase']

    # define sketch sizes, store in hash in case one day
    # different kmers get different hash sizes
    sketch_sizes = {}
    if args.sketch_size >= 100 and args.sketch_size <= 10**6:
        for k in kmers:
            sketch_sizes[k] = args.sketch_size
    else:
        sys.stderr.write("Sketch size should be between 100 and 10^6\n")
        sys.exit(1)
    # for sketchlib, only supporting a single sketch size
    sketch_sizes = int(round(max(sketch_sizes.values())/64))

    # if a length range is specified, check it makes sense
    if args.length_range[0] is not None:
        if args.length_range[0] >= args.length_range[1]:
            sys.stderr.write('Ensure the specified length range is space-separated argument of'
                             ' length 2, with the lower value first\n')
            sys.exit(1)

    # check if working with lineages
    if args.lineage_clustering:
        rank_list = sorted([int(x) for x in args.ranks.split(',')])
        if min(rank_list) == 0 or max(rank_list) > 100:
            sys.stderr.write('Ranks should be small non-zero integers for sensible results\n')
            sys.exit(1)
<<<<<<< HEAD
=======

    # check on file paths and whether files will be overwritten
    # confusing to overwrite command line parameter
    #if not args.full_db and not (args.create_db or args.easy_run or args.assign_query):
    #    args.overwrite = True
    if args.output is not None and args.output.endswith('/'):
        args.output = args.output[:-1]
    if args.ref_db is not None and args.ref_db.endswith('/'):
        args.ref_db = args.ref_db[:-1]
>>>>>>> 2aa2799f

    # run according to mode
    sys.stderr.write("PopPUNK (POPulation Partitioning Using Nucleotide Kmers)\n")
    sys.stderr.write("\t(with backend: " + dbFuncs['backend'] + " v" + dbFuncs['backend_version'] + "\n")
    if (dbFuncs['backend'] == 'sketchlib'):
        sketchlib_version = [int(x) for x in dbFuncs['backend_version'].split(".")]
        if sketchlib_version[0] < SKETCHLIB_MAJOR or sketchlib_version[1] < SKETCHLIB_MINOR:
            sys.stderr.write("This version of PopPUNK requires sketchlib "
                             "v" + str(SKETCHLIB_MAJOR) + "." + str(SKETCHLIB_MINOR) + ".0 or higher\n")
            sys.exit(1)
        else:
            sys.stderr.write('\t sketchlib: ' + checkSketchlibLibrary() + ')\n')

    # Check on parallelisation of graph-tools
    setGtThreads(args.threads)

    #******************************#
    #*                            *#
    #* Create database            *#
    #*                            *#
    #******************************#
    if args.create_db or args.easy_run:
        if args.create_db:
            sys.stderr.write("Mode: Building new database from input sequences\n")
        elif args.easy_run:
            sys.stderr.write("Mode: Creating clusters from assemblies (create_db & fit_model)\n")
        if args.r_files is not None:
            # generate sketches and QC sequences
            createDatabaseDir(args.output, kmers)
            seq_names = constructDatabase(
                            args.r_files,
                            kmers,
                            sketch_sizes,
                            args.output,
                            args.threads,
                            args.overwrite,
                            codon_phased = args.codon_phased,
                            calc_random = True)

            rNames = seq_names
            qNames = seq_names
            refList, queryList, distMat = queryDatabase(rNames = rNames,
                                                        qNames = qNames,
                                                        dbPrefix = args.output,
                                                        queryPrefix = args.output,
                                                        klist = kmers,
                                                        self = True,
                                                        number_plot_fits = args.plot_fit,
                                                        threads = args.threads)
            qcDistMat(distMat, refList, queryList, args.max_a_dist)

            # Save results
            dists_out = args.output + "/" + os.path.basename(args.output) + ".dists"
            storePickle(refList, queryList, True, distMat, dists_out)
        else:
            sys.stderr.write("Need to provide a list of reference files with --r-files\n")
            sys.exit(1)

    #******************************#
    #*                            *#
    #* model fit and network      *#
    #* construction               *#
    #*                            *#
    #******************************#
    # refine model also needs to run all model steps
    if args.fit_model or args.use_model or args.refine_model or args.threshold or args.easy_run or args.lineage_clustering:
        # Set up saved data from first step, if easy_run mode
        if args.easy_run:
            distances = dists_out
        else:
            if args.fit_model:
                sys.stderr.write("Mode: Fitting model to reference database\n\n")
            elif args.use_model:
                sys.stderr.write("Mode: Using previous model with a reference database\n\n")
            elif args.threshold:
                sys.stderr.write("Mode: Applying a core distance threshold\n\n")
            elif args.refine_model:
                sys.stderr.write("Mode: Refining model fit using network properties\n\n")
            elif args.lineage_clustering:
                sys.stderr.write("Mode: Identifying lineages from neighbouring isolates\n\n")

            if args.distances is not None and args.ref_db is not None:
                distances = args.distances
            else:
                sys.stderr.write("Need to provide an input set of distances with --distances "
                                 "and reference database directory with --ref-db\n\n")
                sys.exit(1)

        # Set up variables for using previous models
        if args.refine_model or args.use_model:
            model_prefix = args.ref_db
            if args.model_dir is not None:
                model_prefix = args.model_dir
            model = loadClusterFit(model_prefix + "/" + os.path.basename(model_prefix) + '_fit.pkl',
                        model_prefix + "/" + os.path.basename(model_prefix) + '_fit.npz',
                        args.output)
            if args.refine_model and model.type == 'refine':
                sys.stderr.write("Model needs to be from --fit-model not --refine-model\n")
                sys.exit(1)

        # Load the distances
        refList, queryList, self, distMat = readPickle(distances)
        if not self:
            sys.stderr.write("Model fit should be to a reference db made with --create-db\n")
            sys.exit(1)
        if qcDistMat(distMat, refList, queryList, args.max_a_dist) == False \
                and args.qc_filter == "stop":
            sys.stderr.write("Distances failed quality control (change QC options to run anyway)\n")
            sys.exit(1)

        #******************************#
        #*                            *#
        #* model fit                  *#
        #*                            *#
        #******************************#
        # Run selected model here, or if easy run DBSCAN followed by refinement
        if args.fit_model or args.easy_run:
            # Run DBSCAN model
            if args.dbscan or args.easy_run:
                model = DBSCANFit(args.output)
                assignments = model.fit(distMat, args.D, args.min_cluster_prop)
                model.plot()
            # Run Gaussian model
            else:
                model = BGMMFit(args.output)
                assignments = model.fit(distMat, args.K)
                model.plot(distMat, assignments)
            # save model
            model.save()

        # Run model refinement
        if args.refine_model or args.threshold or args.easy_run:
            new_model = RefineFit(args.output)
            if args.threshold == None:
                assignments = new_model.fit(distMat, refList, model,
                                            args.pos_shift, args.neg_shift,
                                            args.manual_start,
                                            args.indiv_refine,
                                            args.no_local,
                                            args.threads)
            else:
                assignments = new_model.apply_threshold(distMat,
                                                        args.threshold)

            new_model.plot(distMat)
            model = new_model
            # save model
            model.save()

        # Load and apply a previous model of any type
        if args.use_model:
            assignments = model.assign(distMat)
            model.plot(distMat, assignments)

        if args.lineage_clustering:
            # run lineage clustering. Sparsity & low rank should keep memory
            # usage of dict reasonable
            model = LineageFit(args.output, rank_list)
            model.fit(distMat, args.use_accessory, args.threads)
            model.save()
            model.plot(distMat)

            assignments = {}
            for rank in rank_list:
                assignments[rank] = \
                    model.assign(int(rank))

        #******************************#
        #*                            *#
        #* network construction       *#
        #*                            *#
        #******************************#
        if args.lineage_clustering:
            indivNetworks = {}
            lineage_clusters = defaultdict(dict)
            for rank in sorted(rank_list):
                sys.stderr.write("Network for rank " + str(rank) + "\n")
                indivNetworks[rank] = constructNetwork(
                                        refList,
                                        refList,
                                        assignments[rank],
                                        0,
                                        edge_list = True
                                       )
                lineage_clusters[rank] = \
                    printClusters(indivNetworks[rank],
                                  refList,
                                  printCSV = False)

            # print output of each rank as CSV
            overall_lineage = createOverallLineage(rank_list, lineage_clusters)
            writeClusterCsv(args.output + "/" + \
                os.path.basename(args.output) + '_lineages.csv',
                refList,
                refList,
                overall_lineage,
                output_format = 'phandango',
                epiCsv = None,
                queryNames = refList,
                suffix = '_Lineage')
            genomeNetwork = indivNetworks[min(rank_list)]
        else:
            genomeNetwork = constructNetwork(refList, queryList, assignments, model.within_label)

        # Ensure all in dists are in final network
        networkMissing = set(range(len(refList))).difference(list(genomeNetwork.vertices()))
        if len(networkMissing) > 0:
            missing_isolates = [refList[m] for m in networkMissing]
            sys.stderr.write("WARNING: Samples " + ", ".join(missing_isolates) + " are missing from the final network\n")

        fit_type = model.type
        isolateClustering = {fit_type: printClusters(genomeNetwork,
                                                     refList,
                                                     args.output + "/" + os.path.basename(args.output),
                                                     externalClusterCSV = args.external_clustering)}

        # Write core and accessory based clusters, if they worked
        if model.indiv_fitted:
            indivNetworks = {}
            for dist_type, slope in zip(['core', 'accessory'], [0, 1]):
                indivAssignments = model.assign(distMat, slope)
                indivNetworks[dist_type] = constructNetwork(refList, queryList, indivAssignments, model.within_label)
                isolateClustering[dist_type] = \
                    printClusters(indivNetworks[dist_type],
                                  refList,
                                  args.output + "/" + os.path.basename(args.output) + "_" + dist_type,
                                  externalClusterCSV = args.external_clustering)
                indivNetworks[dist_type].save(
                    args.output + "/" + os.path.basename(args.output) + \
                    "_" + dist_type + '_graph.gt', fmt = 'gt')

            if args.core_only:
                fit_type = 'core'
                genomeNetwork = indivNetworks['core']
            elif args.accessory_only:
                fit_type = 'accessory'
                genomeNetwork = indivNetworks['accessory']

<<<<<<< HEAD
=======
#TODO remove this section entirely

        #******************************#
        #*                            *#
        #* external visualisations    *#
        #*                            *#
        #******************************#
        # Create files for visualisations
        try:
            if args.microreact or args.cytoscape or args.phandango or args.grapetree:
                # generate distance matrices for outputs if required
                combined_seq, core_distMat, acc_distMat = \
                    update_distance_matrices(refList, distMat, threads = args.threads)

                if args.microreact:
                    sys.stderr.write("Writing microreact output\n")
                    if args.lineage_clustering:
                        isolateClustering = overall_lineage
                    outputsForMicroreact(refList, core_distMat, acc_distMat, isolateClustering, args.perplexity,
                                        args.output, args.info_csv, args.rapidnj, overwrite = args.overwrite)
                if args.phandango:
                    sys.stderr.write("Writing phandango output\n")
                    outputsForPhandango(refList, core_distMat, isolateClustering, args.output, args.info_csv, args.rapidnj,
                                        overwrite = args.overwrite, microreact = args.microreact)
                if args.grapetree:
                    sys.stderr.write("Writing grapetree output\n")
                    outputsForGrapetree(refList, core_distMat, isolateClustering, args.output, args.info_csv, args.rapidnj,
                                        overwrite = args.overwrite, microreact = args.microreact)
                if args.cytoscape:
                    sys.stderr.write("Writing cytoscape output\n")
                    if args.lineage_clustering:
                        for rank in rank_list:
                            outputsForCytoscape(indivNetworks[rank], isolateClustering, args.output,
                                        args.info_csv, suffix = 'rank_' + str(rank), writeCsv = False)
                    else:
                        outputsForCytoscape(genomeNetwork, isolateClustering, args.output, args.info_csv)
                        if model.indiv_fitted:
                            sys.stderr.write("Writing individual cytoscape networks\n")
                            for dist_type in ['core', 'accessory']:
                                outputsForCytoscape(indivNetworks[dist_type], isolateClustering, args.output,
                                            args.info_csv, suffix = dist_type, writeCsv = False)
        except:
            # Go ahead with final steps even if visualisations fail
            # (e.g. rapidnj not found)
            sys.stderr.write("Error creating files for visualisation: " + str(sys.exc_info()[0]))

>>>>>>> 2aa2799f
        genomeNetwork.save(args.output + "/" + \
                           os.path.basename(args.output) + '_graph.gt',
                           fmt = 'gt')

        #******************************#
        #*                            *#
        #* clique pruning             *#
        #*                            *#
        #******************************#
        # extract limited references from clique by default
        # (this no longer loses information and should generally be kept on)
        if not args.full_db:
            newReferencesIndices, newReferencesNames, newReferencesFile, genomeNetwork = \
                extractReferences(genomeNetwork, refList, args.output, threads = args.threads)
            nodes_to_remove = set(range(len(refList))).difference(newReferencesIndices)
            names_to_remove = [refList[n] for n in nodes_to_remove]
            # Save reference distances
            prune_distance_matrix(refList, names_to_remove, distMat,
                                  args.output + "/" + os.path.basename(args.output) + ".refs.dists")
            # Save reference network
            genomeNetwork.save(args.output + "/" + \
                               os.path.basename(args.output) + '.refs_graph.gt',
                               fmt = 'gt')
            # Save network database
            if len(nodes_to_remove) > 0:
                removeFromDB(args.ref_db, args.output, names_to_remove)
                os.rename(args.output + "/" + os.path.basename(args.output) + ".tmp.h5",
                          args.output + "/" + os.path.basename(args.output) + ".refs.h5")

<<<<<<< HEAD
    sys.stderr.write("\nDone\n")

=======
    #*******************************#
    #*                             *#
    #* query assignment (function  *#
    #* below)                      *#
    #*                             *#
    #*******************************#
    elif args.assign_query or args.assign_lineages:
        assign_query(dbFuncs, args.ref_db, args.q_files, args.output, args.update_db, args.full_db, args.distances,
                     args.microreact, args.cytoscape, kmers, sketch_sizes,
                     args.threads, args.overwrite, args.plot_fit,
                     args.max_a_dist, args.model_dir, args.previous_clustering, args.external_clustering,
                     args.core_only, args.accessory_only, args.phandango, args.grapetree, args.info_csv,
                     args.rapidnj, args.perplexity, args.assign_lineages, rank_list, args.use_accessory)

#TODO move this into its own file, create new exported command line app for it

    #******************************#
    #*                            *#
    #* generate viz mode          *#
    #*                            *#
    #******************************#
    # generate visualisation files from existing database
    elif args.generate_viz:
        if args.microreact or args.phandango or args.grapetree or args.cytoscape:
            sys.stderr.write("Mode: Generating files for visualisation from database\n\n")
        else:
            sys.stderr.write("Must specify at least one type of visualisation to output\n")
            sys.exit(1)

        if args.distances is not None and args.ref_db is not None:

            # Initial processing
            # Load original distances
            with open(args.distances + ".pkl", 'rb') as pickle_file:
                rlist, qlist, self = pickle.load(pickle_file)
                complete_distMat = np.load(args.distances + ".npy")
                combined_seq, core_distMat, acc_distMat = \
                    update_distance_matrices(rlist, complete_distMat,
                                             threads = args.threads)

            # make directory for new output files
            if not os.path.isdir(args.output):
                try:
                    os.makedirs(args.output)
                except OSError:
                    sys.stderr.write("Cannot create output directory\n")
                    sys.exit(1)

            # Define set/subset to be visualised
            # extract subset of distances if requested
            viz_subset = rlist
            if args.subset is not None:
                viz_subset = []
                with open(args.subset, 'r') as assemblyFiles:
                    for assembly in assemblyFiles:
                        viz_subset.append(assembly.rstrip())

            # Use the same code as no full_db in assign_query to take a subset
            dists_out = args.output + "/" + os.path.basename(args.output) + ".dists"
            #nodes_to_remove = set(genomeNetwork.nodes).difference(viz_subset)
            isolates_to_remove = set(combined_seq).difference(viz_subset)
            postpruning_combined_seq = viz_subset
            newDistMat = complete_distMat
            if len(isolates_to_remove) > 0:
                postpruning_combined_seq, newDistMat = \
                    prune_distance_matrix(rlist, isolates_to_remove,
                                          complete_distMat, dists_out)

            combined_seq, core_distMat, acc_distMat = \
                update_distance_matrices(viz_subset, newDistMat,
                                         threads = args.threads)

            # reorder subset to ensure list orders match
            try:
                viz_subset = sorted(viz_subset,key=postpruning_combined_seq.index)
            except:
                sys.stderr.write("Isolates in subset not found in existing database\n")
            assert postpruning_combined_seq == viz_subset

            # Either use strain definitions, lineage assignments or external clustering
            isolateClustering = {}
            # Use external clustering if specified
            if args.external_clustering:
                cluster_file = args.external_clustering
                isolateClustering = readIsolateTypeFromCsv(cluster_file, mode = 'external', return_dict = True)
            if args.viz_lineages:
                cluster_file = args.viz_lineages
                isolateClustering = readIsolateTypeFromCsv(cluster_file, mode = 'lineages', return_dict = True)
            else:
                # identify existing analysis files
                model_prefix = args.ref_db
                if args.model_dir is not None:
                    model_prefix = args.model_dir
                try:
                    sys.stderr.write('Unable to locate previous model fit in ' + model_prefix + '\n')
                    model = loadClusterFit(model_prefix + "/" + os.path.basename(model_prefix) + '_fit.pkl',
                                           model_prefix + "/" + os.path.basename(model_prefix) + '_fit.npz')
                except:
                    sys.stderr.write('Unable to locate previous model fit in ' + model_prefix + '\n')
                    sys.exit(1)

                # Set directories of previous fit
                if args.previous_clustering is not None:
                    prev_clustering = args.previous_clustering
                else:
                    prev_clustering = os.path.dirname(args.distances + ".pkl")

                # load clustering
                if model.indiv_fitted:
                    cluster_file = args.ref_db + '/' + os.path.basename(args.ref_db) + '_clusters.csv'
                    isolateClustering['refine'] = readIsolateTypeFromCsv(cluster_file, mode = 'clusters', return_dict = True)
                    isolateClustering['refine'] = isolateClustering['refine']['Cluster']
                    for type in ['accessory','core']:
                        cluster_file = args.ref_db + '/' + os.path.basename(args.ref_db) + '_' + type + '_clusters.csv'
                        isolateClustering[type] = readIsolateTypeFromCsv(cluster_file, mode = 'clusters', return_dict = True)
                        isolateClustering[type] = isolateClustering[type]['Cluster']
                else:
                    cluster_file = args.ref_db + '/' + os.path.basename(args.ref_db) + '_clusters.csv'
                    isolateClustering = readIsolateTypeFromCsv(cluster_file, mode = 'clusters', return_dict = True)

            # generate selected visualisations
            if args.microreact:
                sys.stderr.write("Writing microreact output\n")
                outputsForMicroreact(viz_subset, core_distMat, acc_distMat, isolateClustering, args.perplexity,
                                     args.output, args.info_csv, args.rapidnj, overwrite = args.overwrite)
            if args.phandango:
                sys.stderr.write("Writing phandango output\n")
                outputsForPhandango(viz_subset, core_distMat, isolateClustering, args.output, args.info_csv, args.rapidnj,
                                    overwrite = args.overwrite, microreact = args.microreact)
            if args.grapetree:
                sys.stderr.write("Writing grapetree output\n")
                outputsForGrapetree(viz_subset, core_distMat, isolateClustering, args.output, args.info_csv, args.rapidnj,
                                    overwrite = args.overwrite, microreact = args.microreact)
            if args.cytoscape:
                sys.stderr.write("Writing cytoscape output\n")
                if args.viz_lineages:
                    for rank in isolateClustering.keys():
                        numeric_rank = rank.split('_')[1]
                        if numeric_rank.isdigit():
                            genomeNetwork = gt.load_graph(args.ref_db + '/' + os.path.basename(args.ref_db) + '_rank_' + str(numeric_rank) + '_lineages.gt')
                            outputsForCytoscape(genomeNetwork, isolateClustering, args.output,
                                        args.info_csv, suffix = 'rank_' + str(rank), viz_subset = viz_subset)
                else:
                    genomeNetwork, cluster_file = fetchNetwork(prev_clustering, model, rlist, args.core_only, args.accessory_only)
                    outputsForCytoscape(genomeNetwork, isolateClustering, args.output, args.info_csv, viz_subset = viz_subset)
                    if model.indiv_fitted:
                        sys.stderr.write("Writing individual cytoscape networks\n")
                        for dist_type in ['core', 'accessory']:
                            indiv_network = gt.load_graph(args.ref_db + "/" + os.path.basename(args.ref_db) +
                            "_" + dist_type + '_graph.gt')
                            outputsForCytoscape(indiv_network, isolateClustering, args.output,
                                        args.info_csv, suffix = dist_type, viz_subset = viz_subset)

        else:
            # Cannot read input files
            sys.stderr.write("Need to provide an input set of distances with --distances "
                             "and reference database directory with --ref-db\n\n")
            sys.exit(1)

    sys.stderr.write("\nDone\n")

#TODO move this into its own file, create new exported command line app for it

#*******************************#
#*                             *#
#* query assignment            *#
#*                             *#
#*******************************#
def assign_query(dbFuncs, ref_db, q_files, output, update_db, full_db, distances, microreact, cytoscape,
                 kmers, sketch_sizes, threads, overwrite,
                 plot_fit, max_a_dist, model_dir, previous_clustering,
                 external_clustering, core_only, accessory_only, phandango, grapetree,
                 info_csv, rapidnj, perplexity, assign_lineage, rank_list, use_accessory):
    """Code for assign query mode. Written as a separate function so it can be called
    by pathogen.watch API
    """
    createDatabaseDir = dbFuncs['createDatabaseDir']
    joinDBs = dbFuncs['joinDBs']
    constructDatabase = dbFuncs['constructDatabase']
    queryDatabase = dbFuncs['queryDatabase']
    readDBParams = dbFuncs['readDBParams']
    getSeqsInDb = dbFuncs['getSeqsInDb']

    if ref_db is not None and q_files is not None:
        sys.stderr.write("Mode: Assigning clusters of query sequences\n\n")
        if ref_db == output:
            sys.stderr.write("--output and --ref-db must be different to "
                                "prevent overwrite.\n")
            sys.exit(1)
        if (update_db and not distances):
            sys.stderr.write("--update-db requires --distances to be provided\n")
            sys.exit(1)
        if (microreact or cytoscape) and (not update_db or not distances):
            sys.stderr.write("--microreact and/or --cytoscape output must be "
                    "run with --distances and --update-db to generate a full "
                    " distance matrix\n")
            sys.exit(1)

        # Find distances to reference db
        kmers, sketch_sizes = readDBParams(ref_db, kmers, sketch_sizes)

        # Sketch query sequences
        createDatabaseDir(output, kmers)

        # Find distances vs ref seqs
        rNames = []
        if os.path.isfile(ref_db + "/" + os.path.basename(ref_db) + ".refs"):
            with open(ref_db + "/" + os.path.basename(ref_db) + ".refs") as refFile:
                for reference in refFile:
                    rNames.append(reference.rstrip())
        else:
            rNames = getSeqsInDb(ref_db + "/" + os.path.basename(ref_db) + ".h5")
        # construct database
        qNames = constructDatabase(q_files,
                                    kmers,
                                    sketch_sizes,
                                    output,
                                    threads,
                                    overwrite,
                                    calc_random = False)

        # run query
        refList, queryList, distMat = queryDatabase(rNames = rNames,
                                                    qNames = qNames,
                                                    dbPrefix = ref_db,
                                                    queryPrefix = output,
                                                    klist = kmers,
                                                    self = False,
                                                    number_plot_fits = plot_fit,
                                                    threads = threads)

        # QC distance matrix
        qcPass = qcDistMat(distMat, refList, queryList, max_a_dist)

        # Assign to strains or lineages, as requested.
        # Both need the previous model loaded
        model_prefix = ref_db
        if model_dir is not None:
            model_prefix = model_dir
        model_file = model_prefix + "/" + os.path.basename(model_prefix) + "_fit"

        model = loadClusterFit(model_file + '.pkl',
                               model_file + '.npz')

        # Set directories of previous fit
        if previous_clustering is not None:
            prev_clustering = previous_clustering
        else:
            prev_clustering = model_prefix

        # Load the network based on supplied options
        genomeNetwork, old_cluster_file = \
            fetchNetwork(prev_clustering, model, refList,
                            core_only, accessory_only)

        # if running simple query
        print_full_clustering = False
        if update_db:
            print_full_clustering = True

        if assign_lineage:
            # Assign lineages by calculating query-query information
            qlist1, qlist2, query_distMat = queryDatabase(rNames = qNames,
                                                          qNames = qNames,
                                                          dbPrefix = output,
                                                          queryPrefix = output,
                                                          klist = kmers,
                                                          self = True,
                                                          number_plot_fits = 0,
                                                          threads = threads)
            model.extend(query_distMat, distMat)

            genomeNetwork = {}
            isolateClustering = defaultdict(dict)
            for rank in rank_list:
                assignment = model.assign(rank)
                # Overwrite the network loaded above
                genomeNetwork[rank] = constructNetwork(rNames + qNames,
                                                       rNames + qNames,
                                                       assignment,
                                                       0,
                                                       edge_list = True)

                isolateClustering[rank] = \
                    printClusters(genomeNetwork[rank],
                                  refList + queryList,
                                  printCSV = False)

            overall_lineage = createOverallLineage(rank_list, isolateClustering)
            writeClusterCsv(output + "/" + \
                os.path.basename(output) + '_lineages.csv',
                refList + queryList,
                refList + queryList,
                overall_lineage,
                output_format = 'phandango',
                epiCsv = None,
                queryNames = refList,
                suffix = '_Lineage')
        else:
            # Assign these distances as within or between strain
            queryAssignments = model.assign(distMat)

            # Assign clustering by adding to network
            query_distMat = \
                addQueryToNetwork(dbFuncs, refList, queryList,
                                  genomeNetwork, kmers,
                                  queryAssignments, model, output, update_db,
                                  threads)

            isolateClustering = \
                {'combined': printClusters(genomeNetwork, refList + queryList,
                                            output + "/" + os.path.basename(output),
                                            old_cluster_file,
                                            external_clustering,
                                            print_full_clustering)}

        # Update DB as requested
        if update_db:
            # Check new sequences pass QC before adding them
            if not qcPass:
                sys.stderr.write("Queries contained outlier distances, "
                                "not updating database\n")
            else:
                sys.stderr.write("Updating reference database to " + output + "\n")

            # Update the network + ref list (everything)
            joinDBs(ref_db, output, output)
            if assign_lineage:
                genomeNetwork[min(rank_list)].save(output + "/" + os.path.basename(output) + '_graph.gt', fmt = 'gt')
            else:
                genomeNetwork.save(output + "/" + os.path.basename(output) + '_graph.gt', fmt = 'gt')

            # Update distance matrices with all calculated distances
            dists_out = output + "/" + os.path.basename(output) + ".dists"
            if distances == None:
                distanceFiles = ref_db + "/" + os.path.basename(ref_db) + ".dists"
            else:
                distanceFiles = distances
            refList, refList_copy, self, ref_distMat = readPickle(distanceFiles)
            combined_seq, core_distMat, acc_distMat = \
                update_distance_matrices(refList, ref_distMat,
                                        queryList, distMat,
                                        query_distMat, threads = threads)
            complete_distMat = \
                np.hstack((pp_sketchlib.squareToLong(core_distMat, threads).reshape(-1, 1),
                            pp_sketchlib.squareToLong(acc_distMat, threads).reshape(-1, 1)))

            if not full_db and not assign_lineage:
                dbOrder = refList + queryList
                newRepresentativesIndices, newRepresentativesNames, \
                    newRepresentativesFile, genomeNetwork = \
                        extractReferences(genomeNetwork, dbOrder, output, refList, threads = threads)
                # intersection that maintains order
                newQueries = [x for x in queryList if x in frozenset(newRepresentativesNames)]
                genomeNetwork.save(output + "/" + os.path.basename(output) + '.refs_graph.gt', fmt = 'gt')

                # could also have newRepresentativesNames in this diff (should be the same) - but want
                # to ensure consistency with the network in case of bad input/bugs
                nodes_to_remove = set(combined_seq).difference(newRepresentativesNames)
                # This function also writes out the new distance matrix
                postpruning_combined_seq, newDistMat = \
                    prune_distance_matrix(combined_seq, nodes_to_remove,
                                            complete_distMat, dists_out)
                # Create and save a prune ref db
                if len(nodes_to_remove) > 0:
                    removeFromDB(output, output, nodes_to_remove)
                    os.rename(output + "/" + os.path.basename(output) + ".tmp.h5",
                                output + "/" + os.path.basename(output) + ".refs.h5")

                # ensure sketch and distMat order match
                assert postpruning_combined_seq == refList + newQueries
            else:
                storePickle(combined_seq, combined_seq, True,
                            complete_distMat, dists_out)
                # ensure sketch and distMat order match
                assert combined_seq == refList + queryList

        # Generate files for visualisations
        if microreact:
            sys.stderr.write("Writing microreact output\n")
            if assign_lineage:
                isolateClustering = overall_lineage
            outputsForMicroreact(combined_seq, core_distMat, acc_distMat, isolateClustering, perplexity,
                                    output, info_csv, rapidnj, queryList, overwrite)
        if phandango:
            sys.stderr.write("Writing phandango output\n")
            outputsForPhandango(combined_seq, core_distMat, isolateClustering, output, info_csv, rapidnj,
                                queryList = queryList, overwrite = overwrite, microreact = microreact)
        if grapetree:
            sys.stderr.write("Writing grapetree output\n")
            outputsForGrapetree(combined_seq, core_distMat, isolateClustering, output, info_csv, rapidnj,
                                queryList = queryList, overwrite = overwrite, microreact = microreact)
        if cytoscape:
            sys.stderr.write("Writing cytoscape output\n")
            outputsForCytoscape(genomeNetwork, isolateClustering, output, info_csv, queryList)

    else:
        sys.stderr.write("Need to provide both a reference database with --ref-db and "
                            "query list with --q-files\n")
        sys.exit(1)

    return(isolateClustering)

>>>>>>> 2aa2799f

if __name__ == '__main__':
    main()

    sys.exit(0)<|MERGE_RESOLUTION|>--- conflicted
+++ resolved
@@ -16,39 +16,6 @@
 # import poppunk package
 from .__init__ import __version__
 
-<<<<<<< HEAD
-=======
-from .models import *
-
-from .sketchlib import checkSketchlibLibrary
-from .sketchlib import removeFromDB
-
-from .network import fetchNetwork
-from .network import constructNetwork
-from .network import extractReferences
-from .network import addQueryToNetwork
-from .network import printClusters
-
-from .plot import outputsForMicroreact
-from .plot import outputsForCytoscape
-from .plot import outputsForPhandango
-from .plot import outputsForGrapetree
-from .plot import writeClusterCsv
-
-from .prune_db import prune_distance_matrix
-
-from .utils import setGtThreads
-from .utils import setupDBFuncs
-from .utils import storePickle
-from .utils import readPickle
-from .utils import writeTmpFile
-from .utils import qcDistMat
-from .utils import update_distance_matrices
-from .utils import readRfile
-from .utils import readIsolateTypeFromCsv
-from .utils import createOverallLineage
-
->>>>>>> 2aa2799f
 # Minimum sketchlib version
 SKETCHLIB_MAJOR = 1
 SKETCHLIB_MINOR = 5
@@ -292,18 +259,6 @@
         if min(rank_list) == 0 or max(rank_list) > 100:
             sys.stderr.write('Ranks should be small non-zero integers for sensible results\n')
             sys.exit(1)
-<<<<<<< HEAD
-=======
-
-    # check on file paths and whether files will be overwritten
-    # confusing to overwrite command line parameter
-    #if not args.full_db and not (args.create_db or args.easy_run or args.assign_query):
-    #    args.overwrite = True
-    if args.output is not None and args.output.endswith('/'):
-        args.output = args.output[:-1]
-    if args.ref_db is not None and args.ref_db.endswith('/'):
-        args.ref_db = args.ref_db[:-1]
->>>>>>> 2aa2799f
 
     # run according to mode
     sys.stderr.write("PopPUNK (POPulation Partitioning Using Nucleotide Kmers)\n")
@@ -542,55 +497,6 @@
                 fit_type = 'accessory'
                 genomeNetwork = indivNetworks['accessory']
 
-<<<<<<< HEAD
-=======
-#TODO remove this section entirely
-
-        #******************************#
-        #*                            *#
-        #* external visualisations    *#
-        #*                            *#
-        #******************************#
-        # Create files for visualisations
-        try:
-            if args.microreact or args.cytoscape or args.phandango or args.grapetree:
-                # generate distance matrices for outputs if required
-                combined_seq, core_distMat, acc_distMat = \
-                    update_distance_matrices(refList, distMat, threads = args.threads)
-
-                if args.microreact:
-                    sys.stderr.write("Writing microreact output\n")
-                    if args.lineage_clustering:
-                        isolateClustering = overall_lineage
-                    outputsForMicroreact(refList, core_distMat, acc_distMat, isolateClustering, args.perplexity,
-                                        args.output, args.info_csv, args.rapidnj, overwrite = args.overwrite)
-                if args.phandango:
-                    sys.stderr.write("Writing phandango output\n")
-                    outputsForPhandango(refList, core_distMat, isolateClustering, args.output, args.info_csv, args.rapidnj,
-                                        overwrite = args.overwrite, microreact = args.microreact)
-                if args.grapetree:
-                    sys.stderr.write("Writing grapetree output\n")
-                    outputsForGrapetree(refList, core_distMat, isolateClustering, args.output, args.info_csv, args.rapidnj,
-                                        overwrite = args.overwrite, microreact = args.microreact)
-                if args.cytoscape:
-                    sys.stderr.write("Writing cytoscape output\n")
-                    if args.lineage_clustering:
-                        for rank in rank_list:
-                            outputsForCytoscape(indivNetworks[rank], isolateClustering, args.output,
-                                        args.info_csv, suffix = 'rank_' + str(rank), writeCsv = False)
-                    else:
-                        outputsForCytoscape(genomeNetwork, isolateClustering, args.output, args.info_csv)
-                        if model.indiv_fitted:
-                            sys.stderr.write("Writing individual cytoscape networks\n")
-                            for dist_type in ['core', 'accessory']:
-                                outputsForCytoscape(indivNetworks[dist_type], isolateClustering, args.output,
-                                            args.info_csv, suffix = dist_type, writeCsv = False)
-        except:
-            # Go ahead with final steps even if visualisations fail
-            # (e.g. rapidnj not found)
-            sys.stderr.write("Error creating files for visualisation: " + str(sys.exc_info()[0]))
-
->>>>>>> 2aa2799f
         genomeNetwork.save(args.output + "/" + \
                            os.path.basename(args.output) + '_graph.gt',
                            fmt = 'gt')
@@ -620,414 +526,7 @@
                 os.rename(args.output + "/" + os.path.basename(args.output) + ".tmp.h5",
                           args.output + "/" + os.path.basename(args.output) + ".refs.h5")
 
-<<<<<<< HEAD
     sys.stderr.write("\nDone\n")
-
-=======
-    #*******************************#
-    #*                             *#
-    #* query assignment (function  *#
-    #* below)                      *#
-    #*                             *#
-    #*******************************#
-    elif args.assign_query or args.assign_lineages:
-        assign_query(dbFuncs, args.ref_db, args.q_files, args.output, args.update_db, args.full_db, args.distances,
-                     args.microreact, args.cytoscape, kmers, sketch_sizes,
-                     args.threads, args.overwrite, args.plot_fit,
-                     args.max_a_dist, args.model_dir, args.previous_clustering, args.external_clustering,
-                     args.core_only, args.accessory_only, args.phandango, args.grapetree, args.info_csv,
-                     args.rapidnj, args.perplexity, args.assign_lineages, rank_list, args.use_accessory)
-
-#TODO move this into its own file, create new exported command line app for it
-
-    #******************************#
-    #*                            *#
-    #* generate viz mode          *#
-    #*                            *#
-    #******************************#
-    # generate visualisation files from existing database
-    elif args.generate_viz:
-        if args.microreact or args.phandango or args.grapetree or args.cytoscape:
-            sys.stderr.write("Mode: Generating files for visualisation from database\n\n")
-        else:
-            sys.stderr.write("Must specify at least one type of visualisation to output\n")
-            sys.exit(1)
-
-        if args.distances is not None and args.ref_db is not None:
-
-            # Initial processing
-            # Load original distances
-            with open(args.distances + ".pkl", 'rb') as pickle_file:
-                rlist, qlist, self = pickle.load(pickle_file)
-                complete_distMat = np.load(args.distances + ".npy")
-                combined_seq, core_distMat, acc_distMat = \
-                    update_distance_matrices(rlist, complete_distMat,
-                                             threads = args.threads)
-
-            # make directory for new output files
-            if not os.path.isdir(args.output):
-                try:
-                    os.makedirs(args.output)
-                except OSError:
-                    sys.stderr.write("Cannot create output directory\n")
-                    sys.exit(1)
-
-            # Define set/subset to be visualised
-            # extract subset of distances if requested
-            viz_subset = rlist
-            if args.subset is not None:
-                viz_subset = []
-                with open(args.subset, 'r') as assemblyFiles:
-                    for assembly in assemblyFiles:
-                        viz_subset.append(assembly.rstrip())
-
-            # Use the same code as no full_db in assign_query to take a subset
-            dists_out = args.output + "/" + os.path.basename(args.output) + ".dists"
-            #nodes_to_remove = set(genomeNetwork.nodes).difference(viz_subset)
-            isolates_to_remove = set(combined_seq).difference(viz_subset)
-            postpruning_combined_seq = viz_subset
-            newDistMat = complete_distMat
-            if len(isolates_to_remove) > 0:
-                postpruning_combined_seq, newDistMat = \
-                    prune_distance_matrix(rlist, isolates_to_remove,
-                                          complete_distMat, dists_out)
-
-            combined_seq, core_distMat, acc_distMat = \
-                update_distance_matrices(viz_subset, newDistMat,
-                                         threads = args.threads)
-
-            # reorder subset to ensure list orders match
-            try:
-                viz_subset = sorted(viz_subset,key=postpruning_combined_seq.index)
-            except:
-                sys.stderr.write("Isolates in subset not found in existing database\n")
-            assert postpruning_combined_seq == viz_subset
-
-            # Either use strain definitions, lineage assignments or external clustering
-            isolateClustering = {}
-            # Use external clustering if specified
-            if args.external_clustering:
-                cluster_file = args.external_clustering
-                isolateClustering = readIsolateTypeFromCsv(cluster_file, mode = 'external', return_dict = True)
-            if args.viz_lineages:
-                cluster_file = args.viz_lineages
-                isolateClustering = readIsolateTypeFromCsv(cluster_file, mode = 'lineages', return_dict = True)
-            else:
-                # identify existing analysis files
-                model_prefix = args.ref_db
-                if args.model_dir is not None:
-                    model_prefix = args.model_dir
-                try:
-                    sys.stderr.write('Unable to locate previous model fit in ' + model_prefix + '\n')
-                    model = loadClusterFit(model_prefix + "/" + os.path.basename(model_prefix) + '_fit.pkl',
-                                           model_prefix + "/" + os.path.basename(model_prefix) + '_fit.npz')
-                except:
-                    sys.stderr.write('Unable to locate previous model fit in ' + model_prefix + '\n')
-                    sys.exit(1)
-
-                # Set directories of previous fit
-                if args.previous_clustering is not None:
-                    prev_clustering = args.previous_clustering
-                else:
-                    prev_clustering = os.path.dirname(args.distances + ".pkl")
-
-                # load clustering
-                if model.indiv_fitted:
-                    cluster_file = args.ref_db + '/' + os.path.basename(args.ref_db) + '_clusters.csv'
-                    isolateClustering['refine'] = readIsolateTypeFromCsv(cluster_file, mode = 'clusters', return_dict = True)
-                    isolateClustering['refine'] = isolateClustering['refine']['Cluster']
-                    for type in ['accessory','core']:
-                        cluster_file = args.ref_db + '/' + os.path.basename(args.ref_db) + '_' + type + '_clusters.csv'
-                        isolateClustering[type] = readIsolateTypeFromCsv(cluster_file, mode = 'clusters', return_dict = True)
-                        isolateClustering[type] = isolateClustering[type]['Cluster']
-                else:
-                    cluster_file = args.ref_db + '/' + os.path.basename(args.ref_db) + '_clusters.csv'
-                    isolateClustering = readIsolateTypeFromCsv(cluster_file, mode = 'clusters', return_dict = True)
-
-            # generate selected visualisations
-            if args.microreact:
-                sys.stderr.write("Writing microreact output\n")
-                outputsForMicroreact(viz_subset, core_distMat, acc_distMat, isolateClustering, args.perplexity,
-                                     args.output, args.info_csv, args.rapidnj, overwrite = args.overwrite)
-            if args.phandango:
-                sys.stderr.write("Writing phandango output\n")
-                outputsForPhandango(viz_subset, core_distMat, isolateClustering, args.output, args.info_csv, args.rapidnj,
-                                    overwrite = args.overwrite, microreact = args.microreact)
-            if args.grapetree:
-                sys.stderr.write("Writing grapetree output\n")
-                outputsForGrapetree(viz_subset, core_distMat, isolateClustering, args.output, args.info_csv, args.rapidnj,
-                                    overwrite = args.overwrite, microreact = args.microreact)
-            if args.cytoscape:
-                sys.stderr.write("Writing cytoscape output\n")
-                if args.viz_lineages:
-                    for rank in isolateClustering.keys():
-                        numeric_rank = rank.split('_')[1]
-                        if numeric_rank.isdigit():
-                            genomeNetwork = gt.load_graph(args.ref_db + '/' + os.path.basename(args.ref_db) + '_rank_' + str(numeric_rank) + '_lineages.gt')
-                            outputsForCytoscape(genomeNetwork, isolateClustering, args.output,
-                                        args.info_csv, suffix = 'rank_' + str(rank), viz_subset = viz_subset)
-                else:
-                    genomeNetwork, cluster_file = fetchNetwork(prev_clustering, model, rlist, args.core_only, args.accessory_only)
-                    outputsForCytoscape(genomeNetwork, isolateClustering, args.output, args.info_csv, viz_subset = viz_subset)
-                    if model.indiv_fitted:
-                        sys.stderr.write("Writing individual cytoscape networks\n")
-                        for dist_type in ['core', 'accessory']:
-                            indiv_network = gt.load_graph(args.ref_db + "/" + os.path.basename(args.ref_db) +
-                            "_" + dist_type + '_graph.gt')
-                            outputsForCytoscape(indiv_network, isolateClustering, args.output,
-                                        args.info_csv, suffix = dist_type, viz_subset = viz_subset)
-
-        else:
-            # Cannot read input files
-            sys.stderr.write("Need to provide an input set of distances with --distances "
-                             "and reference database directory with --ref-db\n\n")
-            sys.exit(1)
-
-    sys.stderr.write("\nDone\n")
-
-#TODO move this into its own file, create new exported command line app for it
-
-#*******************************#
-#*                             *#
-#* query assignment            *#
-#*                             *#
-#*******************************#
-def assign_query(dbFuncs, ref_db, q_files, output, update_db, full_db, distances, microreact, cytoscape,
-                 kmers, sketch_sizes, threads, overwrite,
-                 plot_fit, max_a_dist, model_dir, previous_clustering,
-                 external_clustering, core_only, accessory_only, phandango, grapetree,
-                 info_csv, rapidnj, perplexity, assign_lineage, rank_list, use_accessory):
-    """Code for assign query mode. Written as a separate function so it can be called
-    by pathogen.watch API
-    """
-    createDatabaseDir = dbFuncs['createDatabaseDir']
-    joinDBs = dbFuncs['joinDBs']
-    constructDatabase = dbFuncs['constructDatabase']
-    queryDatabase = dbFuncs['queryDatabase']
-    readDBParams = dbFuncs['readDBParams']
-    getSeqsInDb = dbFuncs['getSeqsInDb']
-
-    if ref_db is not None and q_files is not None:
-        sys.stderr.write("Mode: Assigning clusters of query sequences\n\n")
-        if ref_db == output:
-            sys.stderr.write("--output and --ref-db must be different to "
-                                "prevent overwrite.\n")
-            sys.exit(1)
-        if (update_db and not distances):
-            sys.stderr.write("--update-db requires --distances to be provided\n")
-            sys.exit(1)
-        if (microreact or cytoscape) and (not update_db or not distances):
-            sys.stderr.write("--microreact and/or --cytoscape output must be "
-                    "run with --distances and --update-db to generate a full "
-                    " distance matrix\n")
-            sys.exit(1)
-
-        # Find distances to reference db
-        kmers, sketch_sizes = readDBParams(ref_db, kmers, sketch_sizes)
-
-        # Sketch query sequences
-        createDatabaseDir(output, kmers)
-
-        # Find distances vs ref seqs
-        rNames = []
-        if os.path.isfile(ref_db + "/" + os.path.basename(ref_db) + ".refs"):
-            with open(ref_db + "/" + os.path.basename(ref_db) + ".refs") as refFile:
-                for reference in refFile:
-                    rNames.append(reference.rstrip())
-        else:
-            rNames = getSeqsInDb(ref_db + "/" + os.path.basename(ref_db) + ".h5")
-        # construct database
-        qNames = constructDatabase(q_files,
-                                    kmers,
-                                    sketch_sizes,
-                                    output,
-                                    threads,
-                                    overwrite,
-                                    calc_random = False)
-
-        # run query
-        refList, queryList, distMat = queryDatabase(rNames = rNames,
-                                                    qNames = qNames,
-                                                    dbPrefix = ref_db,
-                                                    queryPrefix = output,
-                                                    klist = kmers,
-                                                    self = False,
-                                                    number_plot_fits = plot_fit,
-                                                    threads = threads)
-
-        # QC distance matrix
-        qcPass = qcDistMat(distMat, refList, queryList, max_a_dist)
-
-        # Assign to strains or lineages, as requested.
-        # Both need the previous model loaded
-        model_prefix = ref_db
-        if model_dir is not None:
-            model_prefix = model_dir
-        model_file = model_prefix + "/" + os.path.basename(model_prefix) + "_fit"
-
-        model = loadClusterFit(model_file + '.pkl',
-                               model_file + '.npz')
-
-        # Set directories of previous fit
-        if previous_clustering is not None:
-            prev_clustering = previous_clustering
-        else:
-            prev_clustering = model_prefix
-
-        # Load the network based on supplied options
-        genomeNetwork, old_cluster_file = \
-            fetchNetwork(prev_clustering, model, refList,
-                            core_only, accessory_only)
-
-        # if running simple query
-        print_full_clustering = False
-        if update_db:
-            print_full_clustering = True
-
-        if assign_lineage:
-            # Assign lineages by calculating query-query information
-            qlist1, qlist2, query_distMat = queryDatabase(rNames = qNames,
-                                                          qNames = qNames,
-                                                          dbPrefix = output,
-                                                          queryPrefix = output,
-                                                          klist = kmers,
-                                                          self = True,
-                                                          number_plot_fits = 0,
-                                                          threads = threads)
-            model.extend(query_distMat, distMat)
-
-            genomeNetwork = {}
-            isolateClustering = defaultdict(dict)
-            for rank in rank_list:
-                assignment = model.assign(rank)
-                # Overwrite the network loaded above
-                genomeNetwork[rank] = constructNetwork(rNames + qNames,
-                                                       rNames + qNames,
-                                                       assignment,
-                                                       0,
-                                                       edge_list = True)
-
-                isolateClustering[rank] = \
-                    printClusters(genomeNetwork[rank],
-                                  refList + queryList,
-                                  printCSV = False)
-
-            overall_lineage = createOverallLineage(rank_list, isolateClustering)
-            writeClusterCsv(output + "/" + \
-                os.path.basename(output) + '_lineages.csv',
-                refList + queryList,
-                refList + queryList,
-                overall_lineage,
-                output_format = 'phandango',
-                epiCsv = None,
-                queryNames = refList,
-                suffix = '_Lineage')
-        else:
-            # Assign these distances as within or between strain
-            queryAssignments = model.assign(distMat)
-
-            # Assign clustering by adding to network
-            query_distMat = \
-                addQueryToNetwork(dbFuncs, refList, queryList,
-                                  genomeNetwork, kmers,
-                                  queryAssignments, model, output, update_db,
-                                  threads)
-
-            isolateClustering = \
-                {'combined': printClusters(genomeNetwork, refList + queryList,
-                                            output + "/" + os.path.basename(output),
-                                            old_cluster_file,
-                                            external_clustering,
-                                            print_full_clustering)}
-
-        # Update DB as requested
-        if update_db:
-            # Check new sequences pass QC before adding them
-            if not qcPass:
-                sys.stderr.write("Queries contained outlier distances, "
-                                "not updating database\n")
-            else:
-                sys.stderr.write("Updating reference database to " + output + "\n")
-
-            # Update the network + ref list (everything)
-            joinDBs(ref_db, output, output)
-            if assign_lineage:
-                genomeNetwork[min(rank_list)].save(output + "/" + os.path.basename(output) + '_graph.gt', fmt = 'gt')
-            else:
-                genomeNetwork.save(output + "/" + os.path.basename(output) + '_graph.gt', fmt = 'gt')
-
-            # Update distance matrices with all calculated distances
-            dists_out = output + "/" + os.path.basename(output) + ".dists"
-            if distances == None:
-                distanceFiles = ref_db + "/" + os.path.basename(ref_db) + ".dists"
-            else:
-                distanceFiles = distances
-            refList, refList_copy, self, ref_distMat = readPickle(distanceFiles)
-            combined_seq, core_distMat, acc_distMat = \
-                update_distance_matrices(refList, ref_distMat,
-                                        queryList, distMat,
-                                        query_distMat, threads = threads)
-            complete_distMat = \
-                np.hstack((pp_sketchlib.squareToLong(core_distMat, threads).reshape(-1, 1),
-                            pp_sketchlib.squareToLong(acc_distMat, threads).reshape(-1, 1)))
-
-            if not full_db and not assign_lineage:
-                dbOrder = refList + queryList
-                newRepresentativesIndices, newRepresentativesNames, \
-                    newRepresentativesFile, genomeNetwork = \
-                        extractReferences(genomeNetwork, dbOrder, output, refList, threads = threads)
-                # intersection that maintains order
-                newQueries = [x for x in queryList if x in frozenset(newRepresentativesNames)]
-                genomeNetwork.save(output + "/" + os.path.basename(output) + '.refs_graph.gt', fmt = 'gt')
-
-                # could also have newRepresentativesNames in this diff (should be the same) - but want
-                # to ensure consistency with the network in case of bad input/bugs
-                nodes_to_remove = set(combined_seq).difference(newRepresentativesNames)
-                # This function also writes out the new distance matrix
-                postpruning_combined_seq, newDistMat = \
-                    prune_distance_matrix(combined_seq, nodes_to_remove,
-                                            complete_distMat, dists_out)
-                # Create and save a prune ref db
-                if len(nodes_to_remove) > 0:
-                    removeFromDB(output, output, nodes_to_remove)
-                    os.rename(output + "/" + os.path.basename(output) + ".tmp.h5",
-                                output + "/" + os.path.basename(output) + ".refs.h5")
-
-                # ensure sketch and distMat order match
-                assert postpruning_combined_seq == refList + newQueries
-            else:
-                storePickle(combined_seq, combined_seq, True,
-                            complete_distMat, dists_out)
-                # ensure sketch and distMat order match
-                assert combined_seq == refList + queryList
-
-        # Generate files for visualisations
-        if microreact:
-            sys.stderr.write("Writing microreact output\n")
-            if assign_lineage:
-                isolateClustering = overall_lineage
-            outputsForMicroreact(combined_seq, core_distMat, acc_distMat, isolateClustering, perplexity,
-                                    output, info_csv, rapidnj, queryList, overwrite)
-        if phandango:
-            sys.stderr.write("Writing phandango output\n")
-            outputsForPhandango(combined_seq, core_distMat, isolateClustering, output, info_csv, rapidnj,
-                                queryList = queryList, overwrite = overwrite, microreact = microreact)
-        if grapetree:
-            sys.stderr.write("Writing grapetree output\n")
-            outputsForGrapetree(combined_seq, core_distMat, isolateClustering, output, info_csv, rapidnj,
-                                queryList = queryList, overwrite = overwrite, microreact = microreact)
-        if cytoscape:
-            sys.stderr.write("Writing cytoscape output\n")
-            outputsForCytoscape(genomeNetwork, isolateClustering, output, info_csv, queryList)
-
-    else:
-        sys.stderr.write("Need to provide both a reference database with --ref-db and "
-                            "query list with --q-files\n")
-        sys.exit(1)
-
-    return(isolateClustering)
-
->>>>>>> 2aa2799f
 
 if __name__ == '__main__':
     main()
