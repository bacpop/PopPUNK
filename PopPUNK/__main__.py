--- conflicted
+++ resolved
@@ -36,12 +36,7 @@
 
 from .prune_db import prune_distance_matrix
 
-<<<<<<< HEAD
-from .sketchlib import calculateQueryQueryDistances
-
 from .utils import setGtThreads
-=======
->>>>>>> 90e558cd
 from .utils import setupDBFuncs
 from .utils import storePickle
 from .utils import readPickle
@@ -868,7 +863,6 @@
         # QC distance matrix
         qcPass = qcDistMat(distMat, refList, queryList, max_a_dist)
 
-<<<<<<< HEAD
         # Assign to strains or lineages, as requested.
         # Both need the previous model loaded
         model_prefix = ref_db
@@ -877,18 +871,26 @@
         model_file = model_prefix + "/" + os.path.basename(model_prefix)
 
         sparse = False
-=======
-        # Assign to strains or lineages, as requested
->>>>>>> 90e558cd
         if assign_lineage:
             model_file += str(rank_list)
             sparse = True
 
-<<<<<<< HEAD
         model = loadClusterFit(model_file + '_fit.pkl',
                                model_file + '_fit.npz',
                                sparse=sparse)
-=======
+
+        # Set directories of previous fit
+        if previous_clustering is not None:
+            prev_clustering = previous_clustering
+        else:
+            prev_clustering = model_prefix
+
+        # Load the network based on supplied options
+        genomeNetwork, old_cluster_file = \
+            fetchNetwork(prev_clustering, model, refList,
+                            core_only, accessory_only)
+
+        if assign_lineage:
             # Assign lineages by calculating query-query information
             qlist1, qlist2, query_distMat = queryDatabase(rNames = qNames,
                                                     qNames = qNames,
@@ -898,24 +900,6 @@
                                                     self = True,
                                                     number_plot_fits = 0,
                                                     threads = threads)
->>>>>>> 90e558cd
-
-        # Set directories of previous fit
-        if previous_clustering is not None:
-            prev_clustering = previous_clustering
-        else:
-            prev_clustering = model_prefix
-
-        # Load the network based on supplied options
-        genomeNetwork, old_cluster_file = \
-            fetchNetwork(prev_clustering, model, refList,
-                            core_only, accessory_only)
-
-        if assign_lineage:
-            # Assign lineages by calculating query-query information
-            ordered_queryList, query_distMat = \
-                calculateQueryQueryDistances(
-                    dbFuncs, qNames, kmers, output, threads)
 
             assignment = model.extend(query_distMat, distMat)
 
@@ -932,35 +916,22 @@
             queryAssignments = model.assign(distMat)
 
             # Assign clustering by adding to network
-<<<<<<< HEAD
-            ordered_queryList, query_distMat = \
+            query_distMat = \
                 addQueryToNetwork(dbFuncs, refList, queryList,
-                                  genomeNetwork, kmers, queryAssignments,
-                                  model, output, update_db, threads = threads)
+                                  genomeNetwork, kmers,
+                                  queryAssignments, model, output, update_db,
+                                  threads)
 
         # if running simple query
         print_full_clustering = False
         if update_db:
             print_full_clustering = True
         isolateClustering = \
-            {'combined': printClusters(genomeNetwork, refList + ordered_queryList,
+            {'combined': printClusters(genomeNetwork, refList + queryList,
                                         output + "/" + os.path.basename(output),
                                         old_cluster_file,
                                         external_clustering,
                                         print_full_clustering)}
-=======
-            query_distMat = addQueryToNetwork(dbFuncs, refList, queryList, q_files,
-                    genomeNetwork, kmers, queryAssignments, model, output, update_db,
-                    use_mash, threads)
-
-            # if running simple query
-            print_full_clustering = False
-            if update_db:
-                print_full_clustering = True
-            isolateClustering = {'combined': printClusters(genomeNetwork, refList + queryList,
-                                                            output + "/" + os.path.basename(output),
-                                                            old_cluster_file, external_clustering, print_full_clustering)}
->>>>>>> 90e558cd
 
         # Update DB as requested
         if update_db:
@@ -971,30 +942,8 @@
             else:
                 sys.stderr.write("Updating reference database to " + output + "\n")
 
-<<<<<<< HEAD
             # Update the network + ref list (everything)
             genomeNetwork.save(output + "/" + os.path.basename(output) + '_graph.gt', fmt = 'gt')
-=======
-            # Update the network + ref list
-            # only update network if assigning to strains
-            if full_db is False and assign_lineage is False:
-                dbOrder = refList + queryList
-                newRepresentativesIndices, newRepresentativesNames, newRepresentativesFile, genomeNetwork = extractReferences(genomeNetwork, dbOrder, output, refList)
-                isolates_to_remove = set(dbOrder).difference(newRepresentativesNames)
-                newQueries = [x for x in queryList if x in frozenset(newRepresentativesNames)] # intersection that maintains order
-                genomeNetwork.save(output + "/" + os.path.basename(output) + '_graph.gt', fmt = 'gt')
-            else:
-                newQueries = queryList
-
-            # Update the sketch database
-            if newQueries != queryList and use_mash:
-                tmpRefFile = writeTmpFile(newQueries)
-                constructDatabase(tmpRefFile, kmers, sketch_sizes, output,
-                                    True, threads, True) # overwrite old db
-                os.remove(tmpRefFile)
-            # With mash, this is the reduced DB constructed,
-            # with sketchlib, all sketches
->>>>>>> 90e558cd
             joinDBs(ref_db, output, output)
 
             # Update distance matrices with all calculated distances
@@ -1006,7 +955,6 @@
             refList, refList_copy, self, ref_distMat = readPickle(distanceFiles)
             combined_seq, core_distMat, acc_distMat = \
                 update_distance_matrices(refList, ref_distMat,
-<<<<<<< HEAD
                                         ordered_queryList, distMat,
                                         query_distMat, threads = threads)
             complete_distMat = \
@@ -1022,29 +970,6 @@
                 newQueries = [x for x in ordered_queryList if x in frozenset(newRepresentativesNames)]
                 genomeNetwork.save(output + "/" + os.path.basename(output) + '.refs_graph.gt', fmt = 'gt')
 
-=======
-                                         queryList, distMat,
-                                         query_distMat, threads = threads)
-            complete_distMat = \
-                np.hstack((pp_sketchlib.squareToLong(core_distMat, threads).reshape(-1, 1),
-                           pp_sketchlib.squareToLong(acc_distMat, threads).reshape(-1, 1)))
-
-            if assign_lineage:
-                expected_lineage_name = ref_db + '/' + ref_db + '_lineages.pkl'
-                if existing_scheme is not None:
-                    expected_lineage_name = existing_scheme
-                isolateClustering = cluster_into_lineages(complete_distMat,
-                                                          rank_list, output,
-                                                          combined_seq,
-                                                          queryList,
-                                                          expected_lineage_name,
-                                                          use_accessory,
-                                                          threads)
-
-            # Prune distances to references only, if not full db
-            dists_out = output + "/" + os.path.basename(output) + ".dists"
-            if full_db is False and assign_lineage is False:
->>>>>>> 90e558cd
                 # could also have newRepresentativesNames in this diff (should be the same) - but want
                 # to ensure consistency with the network in case of bad input/bugs
                 nodes_to_remove = set(combined_seq).difference(newRepresentativesNames)
@@ -1081,11 +1006,7 @@
                                 queryList = queryList, overwrite = overwrite, microreact = microreact)
         if cytoscape:
             sys.stderr.write("Writing cytoscape output\n")
-<<<<<<< HEAD
-            outputsForCytoscape(genomeNetwork, isolateClustering, output, info_csv, ordered_queryList)
-=======
             outputsForCytoscape(genomeNetwork, isolateClustering, output, info_csv, queryList)
->>>>>>> 90e558cd
 
     else:
         sys.stderr.write("Need to provide both a reference database with --ref-db and "
