#!/usr/bin/env python
# vim: set fileencoding=<utf-8> :
# Copyright 2018-2020 John Lees and Nick Croucher

# universal
import os
import sys
# additional
import numpy as np
import graph_tool.all as gt
import subprocess

# required from v2.1.1 onwards (no mash support)
import pp_sketchlib

# import poppunk package
from .__init__ import __version__

from .models import *

from .sketchlib import no_sketchlib, checkSketchlibLibrary

from .lineage_clustering import cluster_into_lineages

from .network import fetchNetwork
from .network import constructNetwork
from .network import extractReferences
from .network import writeDummyReferences
from .network import addQueryToNetwork
from .network import printClusters

from .plot import outputsForMicroreact
from .plot import outputsForCytoscape
from .plot import outputsForPhandango
from .plot import outputsForGrapetree

from .prune_db import prune_distance_matrix

from .sketchlib import calculateQueryQueryDistances

from .utils import setupDBFuncs
from .utils import storePickle
from .utils import readPickle
from .utils import writeTmpFile
from .utils import qcDistMat
from .utils import update_distance_matrices
from .utils import readRfile
from .utils import readIsolateTypeFromCsv

# Minimum sketchlib version
SKETCHLIB_MAJOR = 1
SKETCHLIB_MINOR = 4

#******************************#
#*                            *#
#* Command line parsing       *#
#*                            *#
#******************************#
def get_options():

    import argparse

    parser = argparse.ArgumentParser(description='PopPUNK (POPulation Partitioning Using Nucleotide Kmers)',
                                     prog='PopPUNK')

    modeGroup = parser.add_argument_group('Mode of operation')
    mode = modeGroup.add_mutually_exclusive_group(required=True)
    mode.add_argument('--easy-run',
            help='Create clusters from assemblies with default settings',
            default=False,
            action='store_true')
    mode.add_argument('--create-db',
            help='Create pairwise distances database between reference sequences',
            default=False,
            action='store_true')
    mode.add_argument('--fit-model',
            help='Fit a mixture model to a reference database',
            default=False,
            action='store_true')
    mode.add_argument('--refine-model',
            help='Refine the accuracy of a fitted model',
            default=False,
            action='store_true')
    mode.add_argument('--assign-query',
            help='Assign the cluster of query sequences without re-running the whole mixture model',
            default=False,
            action='store_true')
    mode.add_argument('--generate-viz',
            help='Generate files for a visualisation from an existing database',
            default=False,
            action='store_true')
    mode.add_argument('--threshold',
            help='Create model at this core distance threshold',
            default=None,
            type=float)
    mode.add_argument('--lineage-clustering',
            help='Identify lineages within a strain',
            default=False,
            action='store_true')
    mode.add_argument('--assign-lineages',
            help='Assign isolates to an existing lineages scheme',
            default=False,
            action='store_true')
    mode.add_argument('--use-model',
            help='Apply a fitted model to a reference database to restore database files',
            default=False,
            action='store_true')

    # input options
    iGroup = parser.add_argument_group('Input files')
    iGroup.add_argument('--ref-db',type = str, help='Location of built reference database')
    iGroup.add_argument('--r-files', help='File listing reference input assemblies')
    iGroup.add_argument('--q-files', help='File listing query input assemblies')
    iGroup.add_argument('--distances', help='Prefix of input pickle of pre-calculated distances')
    iGroup.add_argument('--external-clustering', help='File with cluster definitions or other labels '
                                                      'generated with any other method.', default=None)
    iGroup.add_argument('--viz-lineages', help='CSV with lineage definitions to use for visualisation'
                                                    'rather than strain definitions.', default=None)

    # output options
    oGroup = parser.add_argument_group('Output options')
    oGroup.add_argument('--output', required=True, help='Prefix for output files (required)')
    oGroup.add_argument('--plot-fit', help='Create this many plots of some fits relating k-mer to core/accessory distances '
                                            '[default = 0]', default=0, type=int)
    oGroup.add_argument('--full-db', help='Keep full reference database, not just representatives', default=False, action='store_true')
    oGroup.add_argument('--update-db', help='Update reference database with query sequences', default=False, action='store_true')
    oGroup.add_argument('--overwrite', help='Overwrite any existing database files', default=False, action='store_true')

    # comparison metrics
    kmerGroup = parser.add_argument_group('Kmer comparison options')
    kmerGroup.add_argument('--min-k', default = 13, type=int, help='Minimum kmer length [default = 9]')
    kmerGroup.add_argument('--max-k', default = 29, type=int, help='Maximum kmer length [default = 29]')
    kmerGroup.add_argument('--k-step', default = 4, type=int, help='K-mer step size [default = 4]')
    kmerGroup.add_argument('--sketch-size', default=10000, type=int, help='Kmer sketch size [default = 10000]')
    kmerGroup.add_argument('--min-kmer-count', default=0, type=int, help='Minimum k-mer count when using reads as input [default = 0]')
    kmerGroup.add_argument('--exact-count', default=False, action='store_true',
                           help='Use the exact k-mer counter with reads '
                                '[default = use countmin counter]')
    kmerGroup.add_argument('--strand-preserved', default=False, action='store_true',
                           help='Treat input as being on the same strand, and ignore reverse complement '
                                'k-mers [default = use canonical k-mers]')

    # qc options
    qcGroup = parser.add_argument_group('Quality control options')
    qcGroup.add_argument('--max-a-dist', default = 0.5, type=float, help='Maximum accessory distance to permit '
                                                                         '[default = 0.5]')
    qcGroup.add_argument('--ignore-length', help='Ignore outliers in terms of assembly length '
                                                 '[default = False]', default=False, action='store_true')
    qcGroup.add_argument('--estimated-length', default=2000000, type = int, help='Provide an integer estimated genome length when using "--ignore-length" [default = 2000000]')


    # model fitting
    modelGroup = parser.add_argument_group('Model fit options')
    modelGroup.add_argument('--K', help='Maximum number of mixture components [default = 2]', type=int, default=2)
    modelGroup.add_argument('--dbscan', help='Use DBSCAN rather than mixture model', default=False, action='store_true')
    modelGroup.add_argument('--D', help='Maximum number of clusters in DBSCAN fitting [default = 100]', type=int, default=100)
    modelGroup.add_argument('--min-cluster-prop', help='Minimum proportion of points in a cluster '
                                                        'in DBSCAN fitting [default = 0.0001]', type=float, default=0.0001)

    # model refinement
    refinementGroup = parser.add_argument_group('Refine model options')
    refinementGroup.add_argument('--pos-shift', help='Maximum amount to move the boundary away from origin [default = 0.2]',
            type=float, default=0.2)
    refinementGroup.add_argument('--neg-shift', help='Maximum amount to move the boundary towards the origin [default = 0.4]',
            type=float, default=0.4)
    refinementGroup.add_argument('--manual-start', help='A file containing information for a start point. '
            'See documentation for help.', default=None)
    refinementGroup.add_argument('--indiv-refine', help='Also run refinement for core and accessory individually', default=False,
            action='store_true')
    refinementGroup.add_argument('--no-local', help='Do not perform the local optimization step (speed up on very large datasets)',
            default=False, action='store_true')

    # sequence querying
    queryingGroup = parser.add_argument_group('Database querying options')
    queryingGroup.add_argument('--model-dir', help='Directory containing model to use for assigning queries '
                                                   'to clusters [default = reference database directory]', type = str)
    queryingGroup.add_argument('--previous-clustering', help='Directory containing previous cluster definitions '
                                                             'and network [default = use that in the directory '
                                                             'containing the model]', type = str)
    queryingGroup.add_argument('--core-only', help='Use a core-distance only model for assigning queries '
                                              '[default = False]', default=False, action='store_true')
    queryingGroup.add_argument('--accessory-only', help='Use an accessory-distance only model for assigning queries '
                                              '[default = False]', default=False, action='store_true')

    # lineage clustering within strains
    lineagesGroup = parser.add_argument_group('Lineage analysis options')
    lineagesGroup.add_argument('--ranks',help='Comma separated list of ranks used in lineage clustering [default = 1,2,3]', type = str, default = "1,2,3")
    lineagesGroup.add_argument('--use-accessory',help='Use accessory distances for lineage definitions [default = use core distances]', action = 'store_true', default = False)
    lineagesGroup.add_argument('--existing-scheme',help='Name of pickle file storing existing lineage definitions '
                                                        ', required with "--assign-lineages"', type = str, default = None)

    # plot output
    faGroup = parser.add_argument_group('Further analysis options')
    faGroup.add_argument('--subset', help='File with list of sequences to include in visualisation (with --generate-viz only)', default=None)
    faGroup.add_argument('--microreact', help='Generate output files for microreact visualisation', default=False, action='store_true')
    faGroup.add_argument('--cytoscape', help='Generate network output files for Cytoscape', default=False, action='store_true')
    faGroup.add_argument('--phandango', help='Generate phylogeny and TSV for Phandango visualisation', default=False, action='store_true')
    faGroup.add_argument('--grapetree', help='Generate phylogeny and CSV for grapetree visualisation', default=False, action='store_true')
    faGroup.add_argument('--rapidnj', help='Path to rapidNJ binary to build NJ tree for Microreact', default=None)
    faGroup.add_argument('--perplexity', type=float, default = 20.0,
                         help='Perplexity used to calculate t-SNE projection (with --microreact) [default=20.0]')
    faGroup.add_argument('--info-csv',
                     help='Epidemiological information CSV formatted for microreact (can be used with other outputs)')

    # processing
    other = parser.add_argument_group('Other options')
    other.add_argument('--use-mash', default=False, action='store_true', help='Use the old mash sketch backend [default = False]')
    other.add_argument('--mash', default='mash', help='Location of mash executable')
    other.add_argument('--threads', default=1, type=int, help='Number of threads to use [default = 1]')
    other.add_argument('--use-gpu', default=False, action='store_true', help='Use a GPU when calculating distances [default = False]')
    other.add_argument('--deviceid', default=0, type=int, help='CUDA device ID, if using GPU [default = 0]')
    other.add_argument('--no-stream', help='Use temporary files for mash dist interfacing. Reduce memory use/increase disk use for large datasets', default=False, action='store_true')

    other.add_argument('--version', action='version',
                       version='%(prog)s '+__version__)


    # combine
    args = parser.parse_args()

    # ensure directories do not have trailing forward slash
    for arg in [args.ref_db,args.model_dir,args.previous_clustering]:
        if arg is not None:
            arg = arg.rstrip('\\')

    return args

def main():
    """Main function. Parses cmd line args and runs in the specified mode.
    """

    #******************************#
    #*                            *#
    #* Check command options      *#
    #*                            *#
    #******************************#
    if sys.version_info[0] < 3:
        sys.stderr.write('PopPUNK requires python version 3 or above\n')
        sys.exit(1)

    args = get_options()

    # establish method of kmer calculation
    if no_sketchlib:
        args.use_mash = True

    # check kmer properties
    if args.min_k >= args.max_k:
        sys.stderr.write("Minimum kmer size " + str(args.min_k) + " must be smaller than maximum kmer size\n")
        sys.exit(1)
    elif args.k_step < 2:
        sys.stderr.write("Kmer size step must be at least two\n")
        sys.exit(1)
    elif no_sketchlib and (args.min_k < 9 or args.max_k > 31):
        sys.stderr.write("When using Mash, Kmer size must be between 9 and 31\n")
        sys.exit(1)
    elif args.min_k < 5 or args.max_k > 51:
        sys.stderr.write("Very short or very long kmers are not recommended\n")
        sys.exit(1)
    kmers = np.arange(args.min_k, args.max_k + 1, args.k_step)

    # Dict of DB access functions for assign_query (which is out of scope)
    dbFuncs = setupDBFuncs(args, kmers, args.min_kmer_count)
    createDatabaseDir = dbFuncs['createDatabaseDir']
    constructDatabase = dbFuncs['constructDatabase']
    queryDatabase = dbFuncs['queryDatabase']
    readDBParams = dbFuncs['readDBParams']

    # define sketch sizes, store in hash in case one day
    # different kmers get different hash sizes
    sketch_sizes = {}
    if args.sketch_size >= 100 and args.sketch_size <= 10**6:
        for k in kmers:
            sketch_sizes[k] = args.sketch_size
    else:
        sys.stderr.write("Sketch size should be between 100 and 10^6\n")
        sys.exit(1)
    # for sketchlib, only supporting a single sketch size
    if not args.use_mash:
        sketch_sizes = int(round(max(sketch_sizes.values())/64))

    # check if working with lineages
    rank_list = []
    if args.lineage_clustering or args.assign_lineages:
        rank_list = sorted([int(x) for x in args.ranks.split(',')])
        if min(rank_list) == 0 or max(rank_list) > 100:
            sys.stderr.write('Ranks should be small non-zero integers for sensible results\n')
            exit(1)
        if args.assign_lineages and args.existing_scheme is None:
            sys.stderr.write('Must provide an existing scheme (--existing-scheme) if assigning to lineages\n')
            exit(1)

    # check on file paths and whether files will be overwritten
    # confusing to overwrite command line parameter
    #if not args.full_db and not (args.create_db or args.easy_run or args.assign_query):
    #    args.overwrite = True
    if args.output is not None and args.output.endswith('/'):
        args.output = args.output[:-1]
    if args.ref_db is not None and args.ref_db.endswith('/'):
        args.ref_db = args.ref_db[:-1]

    # Check on parallelisation of graph-tools
    if gt.openmp_enabled():
        gt.openmp_set_num_threads(args.threads)
        sys.stderr.write('\nGraph-tools OpenMP parallelisation enabled:')
        sys.stderr.write(' with ' + str(gt.openmp_get_num_threads()) + ' threads\n')

    # run according to mode
    sys.stderr.write("PopPUNK (POPulation Partitioning Using Nucleotide Kmers)\n")
    sys.stderr.write("\t(with backend: " + dbFuncs['backend'] + " v" + dbFuncs['backend_version'] + "\n")
    if (dbFuncs['backend'] == 'sketchlib'):
        sketchlib_version = [int(x) for x in dbFuncs['backend_version'].split(".")]
        if sketchlib_version[0] < SKETCHLIB_MAJOR or sketchlib_version[1] < SKETCHLIB_MINOR:
            sys.stderr.write("This version of PopPUNK requires sketchlib v1.3.0 or higher\n")
            sys.exit(1)
        else:
            sys.stderr.write('\t sketchlib: ' + checkSketchlibLibrary() + ')\n')

    #******************************#
    #*                            *#
    #* Create database            *#
    #*                            *#
    #******************************#
    if args.create_db or args.easy_run:
        if args.create_db:
            sys.stderr.write("Mode: Building new database from input sequences\n")
        elif args.easy_run:
            sys.stderr.write("Mode: Creating clusters from assemblies (create_db & fit_model)\n")
        if args.r_files is not None:
            # Sketch
            createDatabaseDir(args.output, kmers)
            constructDatabase(args.r_files, kmers, sketch_sizes, args.output, args.estimated_length, args.ignore_length, args.threads,
                args.overwrite)

            # Calculate and QC distances
            if args.use_mash == True:
                rNames = None
                qNames = readRfile(args.r_files, oneSeq=True)[1]
            else:
                rNames = readRfile(args.r_files)[0]
                qNames = rNames
            refList, queryList, distMat = queryDatabase(rNames = rNames,
                                                        qNames = qNames,
                                                        dbPrefix = args.output,
                                                        queryPrefix = args.output,
                                                        klist = kmers,
                                                        self = True,
                                                        number_plot_fits = args.plot_fit,
                                                        threads = args.threads)
            qcDistMat(distMat, refList, queryList, args.max_a_dist)

            # Save results
            dists_out = args.output + "/" + os.path.basename(args.output) + ".dists"
            storePickle(refList, queryList, True, distMat, dists_out)
        else:
            sys.stderr.write("Need to provide a list of reference files with --r-files")
            sys.exit(1)

    #******************************#
    #*                            *#
    #* model fit and network      *#
    #* construction               *#
    #*                            *#
    #******************************#
    # refine model also needs to run all model steps
    if args.fit_model or args.use_model or args.refine_model or args.threshold or args.easy_run or args.lineage_clustering:
        # Set up saved data from first step, if easy_run mode
        if args.easy_run:
            distances = dists_out
            ref_db = args.output
        else:
            if args.fit_model:
                sys.stderr.write("Mode: Fitting model to reference database\n\n")
            elif args.use_model:
                sys.stderr.write("Mode: Using previous model with a reference database\n\n")
            elif args.threshold:
                sys.stderr.write("Mode: Applying a core distance threshold\n\n")
            elif args.refine_model:
                sys.stderr.write("Mode: Refining model fit using network properties\n\n")
            elif args.lineage_clustering:
                sys.stderr.write("Mode: Identifying lineages from neighbouring isolates\n\n")
            if args.distances is not None and args.ref_db is not None:
                distances = args.distances
                ref_db = args.ref_db
            else:
                sys.stderr.write("Need to provide an input set of distances with --distances "
                                 "and reference database directory with --ref-db\n\n")
                sys.exit(1)

        # Set up variables for using previous models
        if args.refine_model or args.use_model:
            model_prefix = args.ref_db
            if args.model_dir is not None:
                model_prefix = args.model_dir
            model = loadClusterFit(model_prefix + "/" + os.path.basename(model_prefix) + '_fit.pkl',
                        model_prefix + "/" + os.path.basename(model_prefix) + '_fit.npz',
                        args.output)
            if args.refine_model and model.type == 'refine':
                sys.stderr.write("Model needs to be from --fit-model not --refine-model\n")
                sys.exit(1)

        # Load the distances
        refList, queryList, self, distMat = readPickle(distances)
        if not self:
            sys.stderr.write("Model fit should be to a reference db made with --create-db\n")
            sys.exit(1)
        if qcDistMat(distMat, refList, queryList, args.max_a_dist) == False:
            sys.stderr.write("Distances failed quality control (change QC options to run anyway)\n")
            sys.exit(1)

        #******************************#
        #*                            *#
        #* model fit                  *#
        #*                            *#
        #******************************#
        # Run selected model here, or if easy run DBSCAN followed by refinement
        if args.fit_model or args.easy_run:
            # Run DBSCAN model
            if args.dbscan or args.easy_run:
                model = DBSCANFit(args.output)
                assignments = model.fit(distMat, args.D, args.min_cluster_prop)
                model.plot()
            # Run Gaussian model
            else:
                model = BGMMFit(args.output)
                assignments = model.fit(distMat, args.K)
                model.plot(distMat, assignments)

        # Run model refinement
        if args.refine_model or args.threshold or args.easy_run:
            new_model = RefineFit(args.output)
            if args.threshold == None:
                assignments = new_model.fit(distMat, refList, model, args.pos_shift, args.neg_shift,
                        args.manual_start, args.indiv_refine, args.no_local, args.threads)
            else:
                assignments = new_model.apply_threshold(distMat, args.threshold)

            new_model.plot(distMat)
            model = new_model

        # Load and apply a previous model of any type
        if args.use_model:
            assignments = model.assign(distMat)
            model.plot(distMat, assignments)

<<<<<<< HEAD
        if not args.lineage_clustering: # change this once lineage clustering is refined as a model
            fit_type = 'combined'
            model.save()
        
=======
        fit_type = 'combined'
        model.save()

>>>>>>> 1135eab9
        #******************************#
        #*                            *#
        #* network construction       *#
        #*                            *#
        #******************************#
<<<<<<< HEAD
        
        if not args.lineage_clustering:
            genomeNetwork = constructNetwork(refList, queryList, assignments, model.within_label)
            # Ensure all in dists are in final network
            networkMissing = set(range(len(refList))).difference(list(genomeNetwork.vertices()))
            if len(networkMissing) > 0:
                sys.stderr.write("WARNING: Samples " + ",".join(networkMissing) + " are missing from the final network\n")

            isolateClustering = {fit_type: printClusters(genomeNetwork,
                                                        refList, # assume no rlist+qlist?
                                                         args.output + "/" + os.path.basename(args.output),
                                                         externalClusterCSV = args.external_clustering)}

            # Write core and accessory based clusters, if they worked
            if model.indiv_fitted:
                indivNetworks = {}
                for dist_type, slope in zip(['core', 'accessory'], [0, 1]):
                    indivAssignments = model.assign(distMat, slope)
                    indivNetworks[dist_type] = constructNetwork(refList, queryList, indivAssignments, model.within_label)
                    isolateClustering[dist_type] = printClusters(indivNetworks[dist_type],
                                                    refList,
                                                     args.output + "/" + os.path.basename(args.output) + "_" + dist_type,
                                                     externalClusterCSV = args.external_clustering)
                    indivNetworks[dist_type].save(args.output + "/" + os.path.basename(args.output) +
                    "_" + dist_type + '_graph.gt', fmt = 'gt')

                if args.core_only:
                    fit_type = 'core'
                    genomeNetwork = indivNetworks['core']
                elif args.accessory_only:
                    fit_type = 'accessory'
                    genomeNetwork = indivNetworks['accessory']
=======
        genomeNetwork = constructNetwork(refList, queryList, assignments, model.within_label)
>>>>>>> 1135eab9

        #******************************#
        #*                            *#
        #* lineages analysis          *#
        #*                            *#
        #******************************#
        
        if args.lineage_clustering:

            # load distances
            if args.distances is not None:
                distances = args.distances
            else:
                sys.stderr.write("Need to provide an input set of distances with --distances\n\n")
                sys.exit(1)

            refList, queryList, self, distMat = readPickle(distances)
            
            # make directory for new output files
            if not os.path.isdir(args.output):
                try:
                    os.makedirs(args.output)
                except OSError:
                    sys.stderr.write("Cannot create output directory\n")
                    sys.exit(1)
            
            # run lineage clustering
            if self:
                isolateClustering = cluster_into_lineages(distMat, rank_list, args.output, isolate_list = refList, use_accessory = args.use_accessory, existing_scheme = args.existing_scheme, num_processes = args.threads)
            else:
                isolateClustering = cluster_into_lineages(distMat, rank_list, args.output, isolate_list = refList, qlist = queryList, use_accessory = args.use_accessory,  existing_scheme = args.existing_scheme, num_processes = args.threads)
                
            # load networks
            indivNetworks = {}
            for rank in rank_list:
                indivNetworks[rank] = gt.load_graph(args.output + "/" + args.output + '_rank_' + str(rank) + '_lineages.gt')
                if rank == min(rank_list):
                    genomeNetwork = indivNetworks[rank]

        #******************************#
        #*                            *#
        #* external visualisations    *#
        #*                            *#
        #******************************#
        # Create files for visualisations
        try:
            if args.microreact or args.cytoscape or args.phandango or args.grapetree:
                # generate distance matrices for outputs if required
                combined_seq, core_distMat, acc_distMat = \
                    update_distance_matrices(refList, distMat, threads = args.threads)

                if args.microreact:
                    sys.stderr.write("Writing microreact output\n")
                    outputsForMicroreact(refList, core_distMat, acc_distMat, isolateClustering, args.perplexity,
                                        args.output, args.info_csv, args.rapidnj, overwrite = args.overwrite)
                if args.phandango:
                    sys.stderr.write("Writing phandango output\n")
                    outputsForPhandango(refList, core_distMat, isolateClustering, args.output, args.info_csv, args.rapidnj,
                                        overwrite = args.overwrite, microreact = args.microreact)
                if args.grapetree:
                    sys.stderr.write("Writing grapetree output\n")
                    outputsForGrapetree(refList, core_distMat, isolateClustering, args.output, args.info_csv, args.rapidnj,
                                        overwrite = args.overwrite, microreact = args.microreact)
                if args.cytoscape:
                    sys.stderr.write("Writing cytoscape output\n")
                    if args.lineage_clustering:
                        for rank in rank_list:
                            outputsForCytoscape(indivNetworks[rank], isolateClustering, args.output,
                                        args.info_csv, suffix = 'rank_' + str(rank), writeCsv = False)
                    else:
                        outputsForCytoscape(genomeNetwork, isolateClustering, args.output, args.info_csv)
                        if model.indiv_fitted:
                            sys.stderr.write("Writing individual cytoscape networks\n")
                            for dist_type in ['core', 'accessory']:
                                outputsForCytoscape(indivNetworks[dist_type], isolateClustering, args.output,
                                            args.info_csv, suffix = dist_type, writeCsv = False)
        except:
            # Go ahead with final steps even if visualisations fail
            # (e.g. rapidnj not found)
<<<<<<< HEAD
            sys.stderr.write("Error creating files for visualisation: " + str(sys.exc_info()[0]))
=======
            sys.stderr.write("Error creating files for visualisation:" + str(sys.exc_info()[0]))
>>>>>>> 1135eab9

        #******************************#
        #*                            *#
        #* clique pruning             *#
        #*                            *#
        #******************************#
        # extract limited references from clique by default
        if not args.full_db:
            newReferencesIndices, newReferencesNames, newReferencesFile, genomeNetwork = extractReferences(genomeNetwork, refList, args.output)
            nodes_to_remove = set(range(len(refList))).difference(newReferencesIndices)
#            genomeNetwork.remove_vertex(list(nodes_to_remove))
            names_to_remove = [refList[n] for n in nodes_to_remove]
            prune_distance_matrix(refList, names_to_remove, distMat,
                                  args.output + "/" + os.path.basename(args.output) + ".dists")

            # With mash, the sketches are actually removed from the database
            if args.use_mash:
                # Create compatible input file
                dummyRefFile = writeDummyReferences(newReferencesNames, args.output)
                # Read and overwrite previous database
                kmers, sketch_sizes = readDBParams(ref_db, kmers, sketch_sizes)
                constructDatabase(dummyRefFile, kmers, sketch_sizes, args.output,
                                args.estimated_length, True, args.threads, True) # overwrite old db
                os.remove(dummyRefFile)

<<<<<<< HEAD
        genomeNetwork.save(args.output + "/" + os.path.basename(args.output) + '_graph.gt', fmt = 'gt')
=======
        nx.write_gpickle(genomeNetwork, args.output + "/" + os.path.basename(args.output) + '_graph.gpickle')

    #******************************#
    #*                            *#
    #* within-strain analysis     *#
    #*                            *#
    #******************************#
    if args.lineage_clustering:
        sys.stderr.write("Mode: Identifying lineages within a clade\n\n")

        # load distances
        if args.distances is not None:
            distances = args.distances
        else:
            sys.stderr.write("Need to provide an input set of distances with --distances\n\n")
            sys.exit(1)

        refList, queryList, self, distMat = readPickle(distances)

        # make directory for new output files
        if not os.path.isdir(args.output):
            try:
                os.makedirs(args.output)
            except OSError:
                sys.stderr.write("Cannot create output directory\n")
                sys.exit(1)

        # run lineage clustering
        if self:
            isolateClustering = cluster_into_lineages(distMat, rank_list, args.output, isolate_list = refList, use_accessory = args.use_accessory, existing_scheme = args.existing_scheme, num_processes = args.threads)
        else:
            isolateClustering = cluster_into_lineages(distMat, rank_list, args.output, isolate_list = refList, qlist = queryList, use_accessory = args.use_accessory,  existing_scheme = args.existing_scheme, num_processes = args.threads)
>>>>>>> 1135eab9

    #*******************************#
    #*                             *#
    #* query assignment (function  *#
    #* below)                      *#
    #*                             *#
    #*******************************#
    elif args.assign_query or args.assign_lineages:
        assign_query(dbFuncs, args.ref_db, args.q_files, args.output, args.update_db, args.full_db, args.distances,
                     args.microreact, args.cytoscape, kmers, sketch_sizes, args.ignore_length, args.estimated_length,
                     args.threads, args.use_mash, args.mash, args.overwrite, args.plot_fit, args.no_stream,
                     args.max_a_dist, args.model_dir, args.previous_clustering, args.external_clustering,
                     args.core_only, args.accessory_only, args.phandango, args.grapetree, args.info_csv,
                     args.rapidnj, args.perplexity, args.assign_lineages, args.existing_scheme, rank_list, args.use_accessory)

    #******************************#
    #*                            *#
    #* generate viz mode          *#
    #*                            *#
    #******************************#
    # generate visualisation files from existing database
    elif args.generate_viz:
        if args.microreact or args.phandango or args.grapetree or args.cytoscape:
            sys.stderr.write("Mode: Generating files for visualisation from database\n\n")
        else:
            sys.stderr.write("Must specify at least one type of visualisation to output\n")
            sys.exit(1)

        if args.distances is not None and args.ref_db is not None:

            # Initial processing
            # Load original distances
            with open(args.distances + ".pkl", 'rb') as pickle_file:
                rlist, qlist, self = pickle.load(pickle_file)
                complete_distMat = np.load(args.distances + ".npy")
                combined_seq, core_distMat, acc_distMat = \
                    update_distance_matrices(rlist, complete_distMat,
                                             threads = args.threads)

            # make directory for new output files
            if not os.path.isdir(args.output):
                try:
                    os.makedirs(args.output)
                except OSError:
                    sys.stderr.write("Cannot create output directory\n")
                    sys.exit(1)

            # Define set/subset to be visualised
            # extract subset of distances if requested
            viz_subset = rlist
            if args.subset is not None:
                viz_subset = []
                with open(args.subset, 'r') as assemblyFiles:
                    for assembly in assemblyFiles:
                        viz_subset.append(assembly.rstrip())

            # Use the same code as no full_db in assign_query to take a subset
            dists_out = args.output + "/" + os.path.basename(args.output) + ".dists"
            #nodes_to_remove = set(genomeNetwork.nodes).difference(viz_subset)
            isolates_to_remove = set(combined_seq).difference(viz_subset)
            postpruning_combined_seq = viz_subset
            newDistMat = complete_distMat
            if len(isolates_to_remove) > 0:
                postpruning_combined_seq, newDistMat = prune_distance_matrix(rlist, isolates_to_remove,
                                                                      complete_distMat, dists_out)

<<<<<<< HEAD
            combined_seq, core_distMat, acc_distMat = update_distance_matrices(viz_subset, newDistMat)
=======
            rlist = viz_subset
            combined_seq, core_distMat, acc_distMat = \
                update_distance_matrices(viz_subset, newDistMat,
                                         threads = args.threads)
>>>>>>> 1135eab9

            # reorder subset to ensure list orders match
            try:
                viz_subset = sorted(viz_subset,key=postpruning_combined_seq.index)
            except:
                sys.stderr.write("Isolates in subset not found in existing database\n")
            assert postpruning_combined_seq == viz_subset

            # Either use strain definitions, lineage assignments or external clustering
            isolateClustering = {}
            # Use external clustering if specified
            if args.external_clustering:
                cluster_file = args.external_clustering
                isolateClustering = readIsolateTypeFromCsv(cluster_file, mode = 'external', return_dict = True)
            if args.viz_lineages:
                cluster_file = args.viz_lineages
                isolateClustering = readIsolateTypeFromCsv(cluster_file, mode = 'lineages', return_dict = True)
            else:
                # identify existing analysis files
                model_prefix = args.ref_db
                if args.model_dir is not None:
                    model_prefix = args.model_dir
                model = loadClusterFit(model_prefix + "/" + os.path.basename(model_prefix) + '_fit.pkl',
                                   model_prefix + "/" + os.path.basename(model_prefix) + '_fit.npz')

                # Set directories of previous fit
                if args.previous_clustering is not None:
                    prev_clustering = args.previous_clustering
                else:
                    prev_clustering = os.path.dirname(args.distances + ".pkl")
                    
                # load clustering
                cluster_file = args.ref_db + '/' + args.ref_db + '_clusters.csv'
                isolateClustering = readIsolateTypeFromCsv(cluster_file, mode = 'clusters', return_dict = True)

<<<<<<< HEAD
=======
                # prune the network and dictionary of assignments
                genomeNetwork.remove_nodes_from(set(genomeNetwork.nodes).difference(viz_subset))

>>>>>>> 1135eab9
            # generate selected visualisations
            if args.microreact:
                sys.stderr.write("Writing microreact output\n")
                outputsForMicroreact(viz_subset, core_distMat, acc_distMat, isolateClustering, args.perplexity,
                                     args.output, args.info_csv, args.rapidnj, overwrite = args.overwrite)
            if args.phandango:
                sys.stderr.write("Writing phandango output\n")
                outputsForPhandango(viz_subset, core_distMat, isolateClustering, args.output, args.info_csv, args.rapidnj,
                                    overwrite = args.overwrite, microreact = args.microreact)
            if args.grapetree:
                sys.stderr.write("Writing grapetree output\n")
                outputsForGrapetree(viz_subset, core_distMat, isolateClustering, args.output, args.info_csv, args.rapidnj,
                                    overwrite = args.overwrite, microreact = args.microreact)
            if args.cytoscape:
                sys.stderr.write("Writing cytoscape output\n")
                if args.viz_lineages:
                    for rank in isolateClustering.keys():
                        numeric_rank = rank.split('_')[1]
                        if numeric_rank.isdigit():
                            genomeNetwork = gt.load_graph(args.ref_db + '/' + args.ref_db + '_rank_' + str(numeric_rank) + '_lineages.gt')
                            outputsForCytoscape(genomeNetwork, isolateClustering, args.output,
                                        args.info_csv, suffix = 'rank_' + str(rank), viz_subset = viz_subset)
                else:
                    genomeNetwork, cluster_file = fetchNetwork(prev_clustering, model, rlist, args.core_only, args.accessory_only)
                    outputsForCytoscape(genomeNetwork, isolateClustering, args.output, args.info_csv, viz_subset = viz_subset)
                    if model.indiv_fitted:
                        sys.stderr.write("Writing individual cytoscape networks\n")
                        for dist_type in ['core', 'accessory']:
                            outputsForCytoscape(indivNetworks[dist_type], isolateClustering, args.output,
                                        args.info_csv, suffix = dist_type, viz_subset = viz_subset)

        else:
            # Cannot read input files
            sys.stderr.write("Need to provide an input set of distances with --distances "
                             "and reference database directory with --ref-db\n\n")
            sys.exit(1)

    sys.stderr.write("\nDone\n")

#*******************************#
#*                             *#
#* query assignment            *#
#*                             *#
#*******************************#
def assign_query(dbFuncs, ref_db, q_files, output, update_db, full_db, distances, microreact, cytoscape,
                 kmers, sketch_sizes, ignore_length, estimated_length, threads, use_mash, mash, overwrite,
                 plot_fit, no_stream, max_a_dist, model_dir, previous_clustering,
                 external_clustering, core_only, accessory_only, phandango, grapetree,
                 info_csv, rapidnj, perplexity, assign_lineage, existing_scheme, rank_list, use_accessory):
    """Code for assign query mode. Written as a separate function so it can be called
    by pathogen.watch API
    """
    createDatabaseDir = dbFuncs['createDatabaseDir']
    joinDBs = dbFuncs['joinDBs']
    constructDatabase = dbFuncs['constructDatabase']
    queryDatabase = dbFuncs['queryDatabase']
    readDBParams = dbFuncs['readDBParams']
    getSeqsInDb = dbFuncs['getSeqsInDb']

    if ref_db is not None and q_files is not None:
        sys.stderr.write("Mode: Assigning clusters of query sequences\n\n")
        self = False
        if ref_db == output:
            sys.stderr.write("--output and --ref-db must be different to "
                                "prevent overwrite.\n")
            sys.exit(1)
        if (update_db and not distances):
            sys.stderr.write("--update-db requires --distances to be provided\n")
            sys.exit(1)
        if (microreact or cytoscape) and (not update_db or not distances):
            sys.stderr.write("--microreact and/or --cytoscape output must be "
                    "run with --distances and --update-db to generate a full "
                    " distance matrix\n")
            sys.exit(1)

        # Find distances to reference db
        kmers, sketch_sizes = readDBParams(ref_db, kmers, sketch_sizes)

        # Sketch query sequences
        createDatabaseDir(output, kmers)
        constructDatabase(q_files, kmers, sketch_sizes, output,
                            estimated_length, ignore_length, threads, overwrite)

        # Find distances vs ref seqs
        rNames = []
        if use_mash == True:
            rNames = None
            qNames = readRfile(q_files, oneSeq=True)[1]
        else:
            qNames = readRfile(q_files)[0]
            if os.path.isfile(ref_db + "/" + os.path.basename(ref_db) + ".refs"):
                with open(ref_db + "/" + os.path.basename(ref_db) + ".refs") as refFile:
                    for reference in refFile:
                        rNames.append(reference.rstrip())
            else:
                rNames = getSeqsInDb(ref_db + "/" + os.path.basename(ref_db) + ".h5")

        refList, queryList, distMat = queryDatabase(rNames = rNames,
                                                    qNames = qNames,
                                                    dbPrefix = ref_db,
                                                    queryPrefix = output,
                                                    klist = kmers,
                                                    self = False,
                                                    number_plot_fits = plot_fit,
                                                    threads = threads)
        qcPass = qcDistMat(distMat, refList, queryList, max_a_dist)

        # Calculate query-query distances
        ordered_queryList = []

        # Assign to strains or lineages, as requested
        if assign_lineage:

            # Assign lineages by calculating query-query information
            ordered_queryList, query_distMat = calculateQueryQueryDistances(dbFuncs, refList, q_files,
                    kmers, estimated_length, output, use_mash, threads)

        else:
            # Assign these distances as within or between strain
            model_prefix = ref_db
            if model_dir is not None:
                model_prefix = model_dir
            model = loadClusterFit(model_prefix + "/" + os.path.basename(model_prefix) + '_fit.pkl',
                                    model_prefix + "/" + os.path.basename(model_prefix) + '_fit.npz')
            queryAssignments = model.assign(distMat)

            # set model prefix
            model_prefix = ref_db
            if model_dir is not None:
                model_prefix = model_dir

            # Set directories of previous fit
            if previous_clustering is not None:
                prev_clustering = previous_clustering
            else:
                prev_clustering = model_prefix

            # Load the network based on supplied options
            genomeNetwork, old_cluster_file = fetchNetwork(prev_clustering, model, refList,
                                                            core_only, accessory_only)

            # Assign clustering by adding to network
            ordered_queryList, query_distMat = addQueryToNetwork(dbFuncs, refList, q_files,
                    genomeNetwork, kmers, estimated_length, queryAssignments, model, output, update_db,
                    use_mash, threads)

            # if running simple query
            print_full_clustering = False
            if update_db:
                print_full_clustering = True
            isolateClustering = {'combined': printClusters(genomeNetwork, refList + ordered_queryList,
                                                            output + "/" + os.path.basename(output),
                                                            old_cluster_file, external_clustering, print_full_clustering)}

        # Update DB as requested
        if update_db or assign_lineage:

            # Check new sequences pass QC before adding them
            if not qcPass:
                sys.stderr.write("Queries contained outlier distances, not updating database\n")
            else:
                sys.stderr.write("Updating reference database to " + output + "\n")

            # Update the network + ref list
            # only update network if assigning to strains
            if full_db is False and assign_lineage is False:
                mashOrder = refList + ordered_queryList
                newRepresentativesIndices, newRepresentativesNames, newRepresentativesFile, genomeNetwork = extractReferences(genomeNetwork, mashOrder, output, refList)
                isolates_to_remove = set(mashOrder).difference(newRepresentativesNames)
                newQueries = [x for x in ordered_queryList if x in frozenset(newRepresentativesNames)] # intersection that maintains order
                genomeNetwork.save(output + "/" + os.path.basename(output) + '_graph.gt', fmt = 'gt')
            else:
                newQueries = ordered_queryList

            # Update the sketch database
            if newQueries != queryList and use_mash:
                tmpRefFile = writeTmpFile(newQueries)
                constructDatabase(tmpRefFile, kmers, sketch_sizes, output,
                                    estimated_length, True, threads, True) # overwrite old db
                os.remove(tmpRefFile)
            # With mash, this is the reduced DB constructed,
            # with sketchlib, all sketches
            joinDBs(ref_db, output, output)

            # Update distance matrices with all calculated distances
            if distances == None:
                distanceFiles = ref_db + "/" + os.path.basename(ref_db) + ".dists"
            else:
                distanceFiles = distances
            refList, refList_copy, self, ref_distMat = readPickle(distanceFiles)
            combined_seq, core_distMat, acc_distMat = \
                update_distance_matrices(refList, ref_distMat,
                                         ordered_queryList, distMat,
                                         query_distMat, threads = threads)
            complete_distMat = \
                np.hstack((pp_sketchlib.squareToLong(core_distMat, threads),
                           pp_sketchlib.squareToLong(acc_distMat, threads)))

            if assign_lineage:
                expected_lineage_name = ref_db + '/' + ref_db + '_lineages.pkl'
                if existing_scheme is not None:
                    expected_lineage_name = existing_scheme
                isolateClustering = cluster_into_lineages(complete_distMat, rank_list, output, combined_seq, ordered_queryList, expected_lineage_name, use_accessory, threads)

            # Prune distances to references only, if not full db
            dists_out = output + "/" + os.path.basename(output) + ".dists"
            if full_db is False and assign_lineage is False:
                # could also have newRepresentativesNames in this diff (should be the same) - but want
                # to ensure consistency with the network in case of bad input/bugs
                nodes_to_remove = set(combined_seq).difference(newRepresentativesNames)
                # This function also writes out the new distance matrix
                postpruning_combined_seq, newDistMat = prune_distance_matrix(combined_seq, nodes_to_remove,
                                                                                complete_distMat, dists_out)

                # ensure mash sketch and distMat order match
                assert postpruning_combined_seq == refList + newQueries

            else:
                storePickle(combined_seq, combined_seq, True, complete_distMat, dists_out)

                # ensure mash sketch and distMat order match
                assert combined_seq == refList + newQueries

        # Generate files for visualisations
        if microreact:
            sys.stderr.write("Writing microreact output\n")
            outputsForMicroreact(combined_seq, core_distMat, acc_distMat, isolateClustering, perplexity,
                                    output, info_csv, rapidnj, ordered_queryList, overwrite)
        if phandango:
            sys.stderr.write("Writing phandango output\n")
            outputsForPhandango(combined_seq, core_distMat, isolateClustering, output, info_csv, rapidnj,
                                queryList = ordered_queryList, overwrite = overwrite, microreact = microreact)
        if grapetree:
            sys.stderr.write("Writing grapetree output\n")
            outputsForGrapetree(combined_seq, core_distMat, isolateClustering, output, info_csv, rapidnj,
                                queryList = ordered_queryList, overwrite = overwrite, microreact = microreact)
        if cytoscape:
                sys.stderr.write("Writing cytoscape output\n")
                outputsForCytoscape(genomeNetwork, isolateClustering, output, info_csv, ordered_queryList)

    else:
        sys.stderr.write("Need to provide both a reference database with --ref-db and "
                            "query list with --q-files\n")
        sys.exit(1)

    return(isolateClustering)


if __name__ == '__main__':
    main()

    sys.exit(0)<|MERGE_RESOLUTION|>--- conflicted
+++ resolved
@@ -443,22 +443,15 @@
             assignments = model.assign(distMat)
             model.plot(distMat, assignments)
 
-<<<<<<< HEAD
         if not args.lineage_clustering: # change this once lineage clustering is refined as a model
             fit_type = 'combined'
             model.save()
         
-=======
-        fit_type = 'combined'
-        model.save()
-
->>>>>>> 1135eab9
         #******************************#
         #*                            *#
         #* network construction       *#
         #*                            *#
         #******************************#
-<<<<<<< HEAD
         
         if not args.lineage_clustering:
             genomeNetwork = constructNetwork(refList, queryList, assignments, model.within_label)
@@ -491,9 +484,7 @@
                 elif args.accessory_only:
                     fit_type = 'accessory'
                     genomeNetwork = indivNetworks['accessory']
-=======
-        genomeNetwork = constructNetwork(refList, queryList, assignments, model.within_label)
->>>>>>> 1135eab9
+
 
         #******************************#
         #*                            *#
@@ -573,11 +564,7 @@
         except:
             # Go ahead with final steps even if visualisations fail
             # (e.g. rapidnj not found)
-<<<<<<< HEAD
             sys.stderr.write("Error creating files for visualisation: " + str(sys.exc_info()[0]))
-=======
-            sys.stderr.write("Error creating files for visualisation:" + str(sys.exc_info()[0]))
->>>>>>> 1135eab9
 
         #******************************#
         #*                            *#
@@ -603,42 +590,7 @@
                                 args.estimated_length, True, args.threads, True) # overwrite old db
                 os.remove(dummyRefFile)
 
-<<<<<<< HEAD
         genomeNetwork.save(args.output + "/" + os.path.basename(args.output) + '_graph.gt', fmt = 'gt')
-=======
-        nx.write_gpickle(genomeNetwork, args.output + "/" + os.path.basename(args.output) + '_graph.gpickle')
-
-    #******************************#
-    #*                            *#
-    #* within-strain analysis     *#
-    #*                            *#
-    #******************************#
-    if args.lineage_clustering:
-        sys.stderr.write("Mode: Identifying lineages within a clade\n\n")
-
-        # load distances
-        if args.distances is not None:
-            distances = args.distances
-        else:
-            sys.stderr.write("Need to provide an input set of distances with --distances\n\n")
-            sys.exit(1)
-
-        refList, queryList, self, distMat = readPickle(distances)
-
-        # make directory for new output files
-        if not os.path.isdir(args.output):
-            try:
-                os.makedirs(args.output)
-            except OSError:
-                sys.stderr.write("Cannot create output directory\n")
-                sys.exit(1)
-
-        # run lineage clustering
-        if self:
-            isolateClustering = cluster_into_lineages(distMat, rank_list, args.output, isolate_list = refList, use_accessory = args.use_accessory, existing_scheme = args.existing_scheme, num_processes = args.threads)
-        else:
-            isolateClustering = cluster_into_lineages(distMat, rank_list, args.output, isolate_list = refList, qlist = queryList, use_accessory = args.use_accessory,  existing_scheme = args.existing_scheme, num_processes = args.threads)
->>>>>>> 1135eab9
 
     #*******************************#
     #*                             *#
@@ -705,14 +657,7 @@
                 postpruning_combined_seq, newDistMat = prune_distance_matrix(rlist, isolates_to_remove,
                                                                       complete_distMat, dists_out)
 
-<<<<<<< HEAD
             combined_seq, core_distMat, acc_distMat = update_distance_matrices(viz_subset, newDistMat)
-=======
-            rlist = viz_subset
-            combined_seq, core_distMat, acc_distMat = \
-                update_distance_matrices(viz_subset, newDistMat,
-                                         threads = args.threads)
->>>>>>> 1135eab9
 
             # reorder subset to ensure list orders match
             try:
@@ -748,12 +693,6 @@
                 cluster_file = args.ref_db + '/' + args.ref_db + '_clusters.csv'
                 isolateClustering = readIsolateTypeFromCsv(cluster_file, mode = 'clusters', return_dict = True)
 
-<<<<<<< HEAD
-=======
-                # prune the network and dictionary of assignments
-                genomeNetwork.remove_nodes_from(set(genomeNetwork.nodes).difference(viz_subset))
-
->>>>>>> 1135eab9
             # generate selected visualisations
             if args.microreact:
                 sys.stderr.write("Writing microreact output\n")
