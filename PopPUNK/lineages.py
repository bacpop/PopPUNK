--- conflicted
+++ resolved
@@ -192,96 +192,6 @@
     lineage_dbs = {}
     overall_lineage = {}
     for strain,isolates in strains:
-<<<<<<< HEAD
-      # Make new database directory
-      sys.stderr.write("Making database for strain " + str(strain) + "\n")
-      strain_db_name = args.lineage_db_prefix + '_' + str(strain) + '_lineage_db'
-      isolate_list = isolates[isolates.columns.values[0]].to_list()
-      num_isolates = len(isolate_list)
-      if num_isolates >= args.min_count:
-        lineage_dbs[strain] = strain_db_name
-        if os.path.isdir(strain_db_name) and args.overwrite:
-            sys.stderr.write("--overwrite means {strain_db_name} will be deleted now\n")
-            shutil.rmtree(strain_db_name)
-        if not os.path.isdir(strain_db_name):
-            try:
-                os.makedirs(strain_db_name)
-            except OSError:
-                sys.stderr.write("Cannot create output directory " + strain_db_name + "\n")
-                sys.exit(1)
-        # Make link to main database
-        src_db = os.path.join(args.create_db,os.path.basename(args.create_db) + '.h5')
-        dest_db = os.path.join(strain_db_name,os.path.basename(strain_db_name) + '.h5')
-        rel_path = os.path.relpath(src_db, os.path.dirname(dest_db))
-        if os.path.exists(dest_db) and args.overwrite:
-            sys.stderr.write("--overwrite means {dest_db} will be deleted now\n")
-            shutil.rmtree(dest_db)
-        elif not os.path.exists(dest_db):
-            os.symlink(rel_path,dest_db)
-        # Extract sparse distances
-        prune_distance_matrix(rlist,
-                        list(set(rlist) - set(isolate_list)),
-                        X,
-                        os.path.join(strain_db_name,strain_db_name + '.dists'))
-        # Initialise model
-        model = LineageFit(strain_db_name,
-                  rank_list,
-                  max_search_depth,
-                  args.reciprocal_only,
-                  args.count_unique_distances,
-                  use_gpu = args.gpu_graph)
-        model.set_threads(args.threads)
-        # Load pruned distance matrix
-        strain_rlist, strain_qlist, strain_self, strain_X = \
-                            readPickle(os.path.join(strain_db_name,strain_db_name + '.dists'),
-                                        enforce_self=False,
-                                        distances=True)
-        # Fit model
-        model.fit(strain_X,
-                    args.use_accessory)
-        # Lineage fit requires some iteration
-        indivNetworks = {}
-        lineage_clusters = defaultdict(dict)
-        # Iterate over ranks
-        for rank in rank_list:
-            if rank <= num_isolates:
-                assignments = model.assign(rank)
-            # Generate networks
-            indivNetworks[rank] = construct_network_from_edge_list(strain_rlist,
-                                                        strain_rlist,
-                                                        assignments,
-                                                        weights = None,
-                                                        betweenness_sample = None,
-                                                        use_gpu = args.gpu_graph,
-                                                        summarise = False
-                                                       )
-            # Write networks
-            save_network(indivNetworks[rank],
-                    prefix = strain_db_name,
-                    suffix = '_rank_' + str(rank) + '_graph',
-                        use_gpu = args.gpu_graph)
-            # Identify clusters from output
-            lineage_clusters[rank] = \
-                printClusters(indivNetworks[rank],
-                              strain_rlist,
-                              printCSV = False,
-                              use_gpu = args.gpu_graph)
-            n_clusters = max(lineage_clusters[rank].values())
-            sys.stderr.write("Network for rank " + str(rank) + " has " +
-                             str(n_clusters) + " lineages\n")
-        # For each strain, print output of each rank as CSV
-        overall_lineage[strain] = createOverallLineage(rank_list, lineage_clusters)
-        writeClusterCsv(os.path.join(strain_db_name,os.path.basename(strain_db_name) + '_lineages.csv'),
-            strain_rlist,
-            strain_rlist,
-            overall_lineage[strain],
-            output_format = 'phandango',
-            epiCsv = None,
-            suffix = '_Lineage')
-        genomeNetwork = indivNetworks[min(rank_list)]
-        # Save model
-        model.save()
-=======
         # Make new database directory
         sys.stderr.write("Making database for strain " + str(strain) + "\n")
         strain_db_name = args.lineage_db_prefix + '_' + str(strain) + '_lineage_db'
@@ -290,7 +200,8 @@
         if num_isolates >= args.min_count:
             lineage_dbs[strain] = strain_db_name
             if os.path.isdir(strain_db_name) and args.overwrite:
-                os.rmdir(strain_db_name)
+                sys.stderr.write("--overwrite means {strain_db_name} will be deleted now\n")
+                shutil.rmtree(strain_db_name)
             if not os.path.isdir(strain_db_name):
                 try:
                     os.makedirs(strain_db_name)
@@ -302,7 +213,8 @@
             dest_db = os.path.join(strain_db_name,os.path.basename(strain_db_name) + '.h5')
             rel_path = os.path.relpath(src_db, os.path.dirname(dest_db))
             if os.path.exists(dest_db) and args.overwrite:
-                os.remove(dest_db)
+                sys.stderr.write("--overwrite means {dest_db} will be deleted now\n")
+                shutil.rmtree(dest_db)
             elif not os.path.exists(dest_db):
                 os.symlink(rel_path,dest_db)
             # Extract sparse distances
@@ -310,8 +222,6 @@
                             list(set(rlist) - set(isolate_list)),
                             X,
                             os.path.join(strain_db_name,strain_db_name + '.dists'))
-            # Prune rank list
-            pruned_rank_list = [r for r in rank_list if r <= num_isolates]
             # Initialise model
             model = LineageFit(strain_db_name,
                       rank_list,
@@ -370,7 +280,6 @@
             genomeNetwork = indivNetworks[min(rank_list)]
             # Save model
             model.save()
->>>>>>> 6e540344
 
     # Print combined strain and lineage clustering
     print_overall_clustering(overall_lineage,args.output + '.csv',rlist)
