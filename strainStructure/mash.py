--- conflicted
+++ resolved
@@ -303,12 +303,7 @@
     raw = np.zeros((number_pairs, len(klist))
 
     # iterate through kmer lengths
-<<<<<<< HEAD
     for k_idx, k in enumerate(klist):
-=======
-    number_dists = 0
-    for k in klist:
->>>>>>> 97358fe1
         # run mash distance query based on current file
         dbname = "./" + dbPrefix + "/" + dbPrefix + "." + str(k) + ".msh"
 
@@ -324,12 +319,9 @@
 
             rawOutput = subprocess.Popen(mash_cmd, shell=True, stdout=subprocess.PIPE)
 
-<<<<<<< HEAD
             prev_ref = ""
             skip = 0
             skipped = 0
-=======
->>>>>>> 97358fe1
             for line in rawOutput.stdout.readlines():
                 # Skip the first row with self and symmetric elements
                 if skipped < skip:
@@ -350,17 +342,10 @@
             sys.stderr.write("mash dist command failed\n")
             sys.exit(1)
 
-<<<<<<< HEAD
         os.remove(dbPrefix + ".err.log")
-=======
+
     # run pairwise analyses across kmer lengths
-    querySeqs = []
-    refSeqs = []
-    distMat = np.zeros((int(number_dists/len(klist)), 2))
-    row = 0
->>>>>>> 97358fe1
-
-    # run pairwise analyses across kmer lengths
+    # Hessian = 0, so Jacobian for regression is a constant
     jacobian = -np.hstack((np.ones((klist.shape[0], 1)), klist.reshape(-1, 1)))
     distMat = np.apply_along_axis(fitKmerCurve, axis = 0, arr = raw, klist, jacobian)
 
